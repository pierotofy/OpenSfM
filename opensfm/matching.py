--- conflicted
+++ resolved
@@ -4,17 +4,6 @@
 
 import cv2
 import numpy as np
-<<<<<<< HEAD
-from opensfm import context
-from opensfm import feature_loader
-from opensfm import log
-from opensfm import multiview
-from opensfm import pairs_selection
-from opensfm import pyfeatures
-from opensfm import pygeometry
-from opensfm.sift_gpu import get_sift_gpu
-from opensfm.dataset import DataSetBase
-=======
 from opensfm import (
     context,
     feature_loader,
@@ -25,7 +14,6 @@
     pygeometry,
 )
 from opensfm.dataset_base import DataSetBase
->>>>>>> 2200cdb4
 
 
 logger = logging.getLogger(__name__)
@@ -344,20 +332,7 @@
         if symmetric_matching:
             matches = match_brute_force_symmetric(d1, d2, overriden_config)
         else:
-<<<<<<< HEAD
-            matches = match_brute_force(
-                features_data1.descriptors, features_data2.descriptors, overriden_config
-            )
-    elif matcher_type == 'SIFT_GPU':
-        k1 = data.load_gpu_features(im1)
-        k2 = data.load_gpu_features(im2)
-        if k1 is None or k2 is None:
-            k1 = feature_loader.instance.create_gpu_keypoints_from_features(p1, features_data1.descriptors)
-            k2 = feature_loader.instance.create_gpu_keypoints_from_features(p2, features_data2.descriptors)
-        matches = get_sift_gpu().match_images(k1, k2)
-=======
             matches = match_brute_force(d1, d2, overriden_config)
->>>>>>> 2200cdb4
     else:
         raise ValueError("Invalid matcher_type: {}".format(matcher_type))
 
