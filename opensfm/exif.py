--- conflicted
+++ resolved
@@ -1,12 +1,8 @@
 import datetime
 import logging
 from codecs import encode, decode
-<<<<<<< HEAD
 from bs4 import BeautifulSoup
-from typing import Tuple
-=======
 from typing import Any, Dict, List, Optional, Tuple
->>>>>>> 379962a4
 
 import exifread
 import numpy as np
@@ -124,16 +120,11 @@
     return decode(encode(s, "latin-1", "backslashreplace"), "unicode-escape")
 
 
-<<<<<<< HEAD
-def parse_xmp_string(xmp_str):
+def parse_xmp_string(xmp_str: str):
     try:
         return x2d.parse(xmp_str)
     except:
         xmp_str = unescape_string(xmp_str)
-=======
-def parse_xmp_string(xmp_str: str):
-    for _ in range(2):
->>>>>>> 379962a4
         try:
             return x2d.parse(xmp_str)
         except:
@@ -246,13 +237,9 @@
             model = "unknown"
         return self._decode_make_model(model)
 
-<<<<<<< HEAD
-    def extract_projection_type(self):
+    def extract_projection_type(self) -> str:
         projections = ['perspective', 'fisheye', 'brown', 'dual', 'equirectangular', 'spherical']
 
-=======
-    def extract_projection_type(self) -> str:
->>>>>>> 379962a4
         gpano = get_gpano_from_xmp(self.xmp)
         gpano_projection = gpano.get('GPano:ProjectionType', "").lower()
         if gpano_projection in projections:
@@ -623,11 +610,7 @@
         orientation = self.extract_orientation()
         geo = self.extract_geo()
         capture_time = self.extract_capture_time()
-<<<<<<< HEAD
-
-=======
         opk = self.extract_opk(geo)
->>>>>>> 379962a4
         d = {
             'make': make,
             'model': model,
