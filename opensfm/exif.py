--- conflicted
+++ resolved
@@ -363,8 +363,6 @@
                 altitude = float(alt_value)
             else:
                 altitude = None
-<<<<<<< HEAD
-=======
 
             # Check if GPSAltitudeRef is equal to 1, which means GPSAltitude should be negative, reference: http://www.exif.org/Exif2-2.PDF#page=53
             if (
@@ -373,7 +371,6 @@
                 and altitude is not None
             ):
                 altitude = -altitude
->>>>>>> 58d0fc32
         else:
             altitude = None
         return altitude
@@ -461,23 +458,8 @@
                         )
                         logger.debug(
                             'Naively assuming UTC on "{0:s}" in image file '
-<<<<<<< HEAD
                             '"{1:s}"'.format(datetime_tag, self.fileobj.name))
 
-=======
-                            '"{1:s}"'.format(datetime_tag, self.fileobj_name)
-                        )
-                else:
-                    logger.debug(
-                        "No GPS time stamp and no time zone offset in image "
-                        'file "{0:s}"'.format(self.fileobj_name)
-                    )
-                    logger.debug(
-                        'Naively assuming UTC on "{0:s}" in image file "{1:s}"'.format(
-                            datetime_tag, self.fileobj_name
-                        )
-                    )
->>>>>>> 58d0fc32
                 return (d - datetime.datetime(1970, 1, 1)).total_seconds()
         logger.info(
             'Image file "{0:s}" has no valid time stamp'.format(self.fileobj_name)
@@ -676,12 +658,6 @@
         )
     elif calib_pt == "fisheye_opencv":
         camera = pygeometry.Camera.create_fisheye_opencv(
-<<<<<<< HEAD
-            calib['focal_x'], calib['focal_y'] / calib['focal_x'],
-            [calib.get('c_x', 0.0), calib.get('c_y', 0.0)],
-            [calib.get('k1', 0.0), calib.get('k2', 0.0), calib.get('k3', 0.0), calib.get('k4', 0.0)])
-    elif calib_pt == 'dual':
-=======
             calib["focal_x"],
             calib["focal_y"] / calib["focal_x"],
             [calib["c_x"], calib["c_y"]],
@@ -718,7 +694,6 @@
             calib["k1"],
         )
     elif calib_pt == "dual":
->>>>>>> 58d0fc32
         camera = pygeometry.Camera.create_dual(
             calib["transition"], calib["focal"], calib["k1"], calib["k2"]
         )
