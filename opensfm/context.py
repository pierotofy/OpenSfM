--- conflicted
+++ resolved
@@ -55,30 +55,9 @@
     return res
 
 
-<<<<<<< HEAD
 def memory_available():
     """Available memory in MB."""
     return vmem.virtual_memory().available / 1024 / 1024
-=======
-# Memory usage
-if sys.platform == "darwin":
-    rusage_unit = 1
-else:
-    rusage_unit = 1024
-
-
-def memory_available() -> Optional[int]:
-    """Available memory in MB.
-
-    Only works on linux and returns None otherwise.
-    """
-    with os.popen("free -t -m") as fp:
-        lines = fp.readlines()
-    if not lines:
-        return None
-    available_mem = int(lines[1].split()[6])
-    return available_mem
->>>>>>> 2290a915
 
 
 def processes_that_fit_in_memory(desired: int, per_process: int) -> int:
