from opensfm.actions import reconstruct

from . import command
import argparse
from opensfm.dataset import DataSet


class Command(command.CommandBase):
    name = "reconstruct"
    help = "Compute the reconstruction"

<<<<<<< HEAD
    def run_impl(self, dataset, args):
        reconstruct.run_dataset(dataset)

    def add_arguments_impl(self, parser):
        pass
=======
    def run_impl(self, dataset: DataSet, args: argparse.Namespace) -> None:
        reconstruct.run_dataset(dataset, args.algorithm)

    def add_arguments_impl(self, parser: argparse.ArgumentParser) -> None:
        parser.add_argument(
            "--algorithm",
            help="SfM algorithm to use to run reconstrution",
            type=str,
            choices=[k.value for k in reconstruction.ReconstructionAlgorithm],
            default=reconstruction.ReconstructionAlgorithm.INCREMENTAL.value,
        )
>>>>>>> 379962a4
<|MERGE_RESOLUTION|>--- conflicted
+++ resolved
@@ -1,3 +1,4 @@
+from opensfm import reconstruction
 from opensfm.actions import reconstruct
 
 from . import command
@@ -9,22 +10,8 @@
     name = "reconstruct"
     help = "Compute the reconstruction"
 
-<<<<<<< HEAD
-    def run_impl(self, dataset, args):
+    def run_impl(self, dataset: DataSet, args: argparse.Namespace) -> None:
         reconstruct.run_dataset(dataset)
 
-    def add_arguments_impl(self, parser):
-        pass
-=======
-    def run_impl(self, dataset: DataSet, args: argparse.Namespace) -> None:
-        reconstruct.run_dataset(dataset, args.algorithm)
-
     def add_arguments_impl(self, parser: argparse.ArgumentParser) -> None:
-        parser.add_argument(
-            "--algorithm",
-            help="SfM algorithm to use to run reconstrution",
-            type=str,
-            choices=[k.value for k in reconstruction.ReconstructionAlgorithm],
-            default=reconstruction.ReconstructionAlgorithm.INCREMENTAL.value,
-        )
->>>>>>> 379962a4
+        pass