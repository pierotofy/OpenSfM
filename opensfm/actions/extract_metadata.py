import copy
import logging
import time

from opensfm import exif


logger = logging.getLogger(__name__)
logging.getLogger("exifread").setLevel(logging.WARNING)


def run_dataset(data):
    """ Extract metadata from images' EXIF tag. """

    start = time.time()

    exif_overrides = {}
    if data.exif_overrides_exists():
        exif_overrides = data.load_exif_overrides()

    camera_models = {}
    for image in data.images():
        if data.exif_exists(image):
            logging.info("Loading existing EXIF for {}".format(image))
            d = data.load_exif(image)
        else:
            logging.info("Extracting EXIF for {}".format(image))
            d = _extract_exif(image, data)

            if image in exif_overrides:
                d.update(exif_overrides[image])

            data.save_exif(image, d)

        if d["camera"] not in camera_models:
            camera = exif.camera_from_exif_metadata(d, data)
            camera_models[d["camera"]] = camera

    # Override any camera specified in the camera models overrides file.
    if data.camera_models_overrides_exists():
        overrides = data.load_camera_models_overrides()
        if "all" in overrides:
            for key in camera_models:
                camera_models[key] = copy.copy(overrides["all"])
                camera_models[key].id = key
        else:
            for key, value in overrides.items():
                camera_models[key] = value
    data.save_camera_models(camera_models)

    end = time.time()
    with open(data.profile_log(), "a") as fout:
        fout.write("extract_metadata: {0}\n".format(end - start))


def _extract_exif(image, data):
    # EXIF data in Image
<<<<<<< HEAD
    d = exif.extract_exif_from_file(data.open_image_file(image))
=======
    with data.open_image_file(image) as fp:
        d = exif.extract_exif_from_file(fp)
>>>>>>> cc06d262

    # Override projection type if needed
    if data.config['camera_projection_type'] != 'AUTO':
        d['projection_type'] = data.config['camera_projection_type'].lower()

    # Image Height and Image Width
    if d["width"] <= 0 or not data.config["use_exif_size"]:
        d["height"], d["width"] = data.image_size(image)

    d["camera"] = exif.camera_id(d)

    return d<|MERGE_RESOLUTION|>--- conflicted
+++ resolved
@@ -55,12 +55,8 @@
 
 def _extract_exif(image, data):
     # EXIF data in Image
-<<<<<<< HEAD
-    d = exif.extract_exif_from_file(data.open_image_file(image))
-=======
     with data.open_image_file(image) as fp:
         d = exif.extract_exif_from_file(fp)
->>>>>>> cc06d262
 
     # Override projection type if needed
     if data.config['camera_projection_type'] != 'AUTO':
