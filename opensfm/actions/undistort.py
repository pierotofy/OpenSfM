import os

from opensfm import dataset, undistort


def run_dataset(data, reconstruction, reconstruction_index, tracks, output, imageFilter = None):
    """ Export reconstruction to NVM_V3 format from VisualSfM

    Args:
        reconstruction: reconstruction to undistort
        reconstruction_index: index of the reconstruction component to undistort
        tracks: tracks graph of the reconstruction
        output: undistorted

    """
    undistorted_data_path = os.path.join(data.data_path, output)
    udata = dataset.UndistortedDataSet(data, undistorted_data_path)
    reconstructions = data.load_reconstruction(reconstruction)
    if data.tracks_exists(tracks):
        tracks_manager = data.load_tracks_manager(tracks)
    else:
        tracks_manager = None

    if reconstructions:
        r = reconstructions[reconstruction_index]
<<<<<<< HEAD
        undistort_reconstruction(tracks_manager, r, data, udata, imageFilter)


def undistort_reconstruction(tracks_manager, reconstruction, data, udata, imageFilter = None):
    urec = types.Reconstruction()
    urec.points = reconstruction.points
    utracks_manager = pysfm.TracksManager()
    logger.debug("Undistorting the reconstruction")
    undistorted_shots = {}
    for shot in reconstruction.shots.values():
        if shot.camera.projection_type == "perspective":
            camera = perspective_camera_from_perspective(shot.camera)
            urec.add_camera(camera)
            subshots = [get_shot_with_different_camera(urec, shot, camera)]
        elif shot.camera.projection_type == "brown":
            camera = perspective_camera_from_brown(shot.camera)
            urec.add_camera(camera)
            subshots = [get_shot_with_different_camera(urec, shot, camera)]
        elif shot.camera.projection_type in ["fisheye", "fisheye_opencv"]:
            camera = perspective_camera_from_fisheye(shot.camera)
            urec.add_camera(camera)
            subshots = [get_shot_with_different_camera(urec, shot, camera)]
        elif pygeometry.Camera.is_panorama(shot.camera.projection_type):
            subshot_width = int(data.config["depthmap_resolution"])
            subshots = perspective_views_of_a_panorama(shot, subshot_width, urec)

        for subshot in subshots:
            if tracks_manager:
                add_subshot_tracks(tracks_manager, utracks_manager, shot, subshot)
        undistorted_shots[shot.id] = subshots

    udata.save_undistorted_reconstruction([urec])
    if tracks_manager:
        udata.save_undistorted_tracks_manager(utracks_manager)

    arguments = []
    for shot in reconstruction.shots.values():
        arguments.append((shot, undistorted_shots[shot.id], data, udata, imageFilter))

    processes = data.config["processes"]
    parallel_map(undistort_image_and_masks, arguments, processes)


def undistort_image_and_masks(arguments):
    shot, undistorted_shots, data, udata, imageFilter = arguments
    log.setup()
    logger.debug("Undistorting image {}".format(shot.id))
    max_size = data.config["undistorted_image_max_size"]

    # Undistort image
    image = data.load_image(shot.id, unchanged=True, anydepth=True)
    if image is not None:
        if imageFilter is not None:
            image = imageFilter(shot.id, image)
        undistorted = undistort_image(
            shot, undistorted_shots, image, cv2.INTER_AREA, max_size
        )
        for k, v in undistorted.items():
            udata.save_undistorted_image(k, v)

    # Undistort mask
    mask = data.load_mask(shot.id)
    if mask is not None:
        undistorted = undistort_image(
            shot, undistorted_shots, mask, cv2.INTER_NEAREST, max_size
        )
        for k, v in undistorted.items():
            udata.save_undistorted_mask(k, v)

    # Undistort segmentation
    segmentation = data.load_segmentation(shot.id)
    if segmentation is not None:
        undistorted = undistort_image(
            shot, undistorted_shots, segmentation, cv2.INTER_NEAREST, max_size
        )
        for k, v in undistorted.items():
            udata.save_undistorted_segmentation(k, v)

    # Undistort detections
    detection = data.load_detection(shot.id)
    if detection is not None:
        undistorted = undistort_image(
            shot, undistorted_shots, detection, cv2.INTER_NEAREST, max_size
        )
        for k, v in undistorted.items():
            udata.save_undistorted_detection(k, v)


def undistort_image(shot, undistorted_shots, original, interpolation, max_size):
    """Undistort an image into a set of undistorted ones.

    Args:
        shot: the distorted shot
        undistorted_shots: the set of undistorted shots covering the
            distorted shot field of view. That is 1 for most camera
            types and 6 for spherical cameras.
        original: the original distorted image array.
        interpolation: the opencv interpolation flag to use.
        max_size: maximum size of the undistorted image.
    """
    if original is None:
        return

    projection_type = shot.camera.projection_type
    if projection_type in ["perspective", "brown", "fisheye", "fisheye_opencv"]:
        new_camera = undistorted_shots[0].camera
        height, width = original.shape[:2]
        map1, map2 = pygeometry.compute_camera_mapping(
            shot.camera, new_camera, width, height
        )
        undistorted = cv2.remap(original, map1, map2, interpolation)
        return {shot.id: scale_image(undistorted, max_size)}
    elif pygeometry.Camera.is_panorama(projection_type):
        subshot_width = undistorted_shots[0].camera.width
        width = 4 * subshot_width
        height = width // 2
        image = cv2.resize(original, (width, height), interpolation=interpolation)
        mint = cv2.INTER_LINEAR if interpolation == cv2.INTER_AREA else interpolation
        res = {}
        for subshot in undistorted_shots:
            undistorted = render_perspective_view_of_a_panorama(
                image, shot, subshot, mint
            )
            res[subshot.id] = scale_image(undistorted, max_size)
        return res
    else:
        raise NotImplementedError(
            "Undistort not implemented for projection type: {}".format(
                shot.camera.projection_type
            )
        )


def scale_image(image, max_size):
    """Scale an image not to exceed max_size."""
    height, width = image.shape[:2]
    factor = max_size / float(max(height, width))
    if factor >= 1:
        return image
    width = int(round(width * factor))
    height = int(round(height * factor))
    return cv2.resize(image, (width, height), interpolation=cv2.INTER_NEAREST)


def get_shot_with_different_camera(urec, shot, camera):
    new_shot = urec.create_shot(shot.id, shot.camera.id, shot.pose)
    new_shot.metadata = shot.metadata
    return new_shot


def perspective_camera_from_perspective(distorted):
    """Create an undistorted camera from a distorted."""
    camera = pygeometry.Camera.create_perspective(distorted.focal, 0.0, 0.0)
    camera.id = distorted.id
    camera.width = distorted.width
    camera.height = distorted.height
    return camera


def perspective_camera_from_brown(brown):
    """Create a perspective camera from a Brown camera."""
    camera = pygeometry.Camera.create_perspective(
        brown.focal * (1 + brown.aspect_ratio) / 2.0, 0.0, 0.0
    )
    camera.id = brown.id
    camera.width = brown.width
    camera.height = brown.height
    return camera


def perspective_camera_from_fisheye(fisheye):
    """Create a perspective camera from a fisheye."""
    camera = pygeometry.Camera.create_perspective(fisheye.focal, 0.0, 0.0)
    camera.id = fisheye.id
    camera.width = fisheye.width
    camera.height = fisheye.height
    return camera


def perspective_camera_from_fisheye_opencv(fisheye_opencv):
    """Create a perspective camera from a fisheye extended."""
    camera = pygeometry.Camera.create_perspective(
        fisheye_opencv.focal * (1 + fisheye_opencv.aspect_ratio) / 2.0, 0.0, 0.0
    )
    camera.id = fisheye_opencv.id
    camera.width = fisheye_opencv.width
    camera.height = fisheye_opencv.height
    return camera


def perspective_views_of_a_panorama(spherical_shot, width, reconstruction):
    """Create 6 perspective views of a panorama."""
    camera = pygeometry.Camera.create_perspective(0.5, 0.0, 0.0)
    camera.id = "perspective_panorama_camera"
    camera.width = width
    camera.height = width
    reconstruction.add_camera(camera)

    names = ["front", "left", "back", "right", "top", "bottom"]
    rotations = [
        tf.rotation_matrix(-0 * np.pi / 2, (0, 1, 0)),
        tf.rotation_matrix(-1 * np.pi / 2, (0, 1, 0)),
        tf.rotation_matrix(-2 * np.pi / 2, (0, 1, 0)),
        tf.rotation_matrix(-3 * np.pi / 2, (0, 1, 0)),
        tf.rotation_matrix(-np.pi / 2, (1, 0, 0)),
        tf.rotation_matrix(+np.pi / 2, (1, 0, 0)),
    ]
    shots = []
    for name, rotation in zip(names, rotations):
        R = np.dot(rotation[:3, :3], spherical_shot.pose.get_rotation_matrix())
        o = spherical_shot.pose.get_origin()
        pose = pygeometry.Pose()
        pose.set_rotation_matrix(R)
        pose.set_origin(o)
        shots.append(
            reconstruction.create_shot(
                "{}_perspective_view_{}".format(spherical_shot.id, name),
                camera.id,
                pose,
            )
        )
    return shots


def render_perspective_view_of_a_panorama(
    image,
    panoshot,
    perspectiveshot,
    interpolation=cv2.INTER_LINEAR,
    borderMode=cv2.BORDER_WRAP,
):
    """Render a perspective view of a panorama."""
    # Get destination pixel coordinates
    dst_shape = (perspectiveshot.camera.height, perspectiveshot.camera.width)
    dst_y, dst_x = np.indices(dst_shape).astype(np.float32)
    dst_pixels_denormalized = np.column_stack([dst_x.ravel(), dst_y.ravel()])

    dst_pixels = features.normalized_image_coordinates(
        dst_pixels_denormalized,
        perspectiveshot.camera.width,
        perspectiveshot.camera.height,
    )

    # Convert to bearing
    dst_bearings = perspectiveshot.camera.pixel_bearing_many(dst_pixels)

    # Rotate to panorama reference frame
    rotation = np.dot(
        panoshot.pose.get_rotation_matrix(),
        perspectiveshot.pose.get_rotation_matrix().T,
    )
    rotated_bearings = np.dot(dst_bearings, rotation.T)

    # Project to panorama pixels
    src_pixels = panoshot.camera.project_many(rotated_bearings)
    src_pixels_denormalized = features.denormalized_image_coordinates(
        src_pixels, image.shape[1], image.shape[0]
    )

    src_pixels_denormalized.shape = dst_shape + (2,)

    # Sample color
    x = src_pixels_denormalized[..., 0].astype(np.float32)
    y = src_pixels_denormalized[..., 1].astype(np.float32)
    colors = cv2.remap(image, x, y, interpolation, borderMode=borderMode)

    return colors


def add_subshot_tracks(tracks_manager, utracks_manager, shot, subshot):
    """Add shot tracks to the undistorted tracks_manager."""
    if shot.id not in tracks_manager.get_shot_ids():
        return

    if pygeometry.Camera.is_panorama(shot.camera.projection_type):
        add_pano_subshot_tracks(tracks_manager, utracks_manager, shot, subshot)
    else:
        for track_id, obs in tracks_manager.get_shot_observations(shot.id).items():
            utracks_manager.add_observation(subshot.id, track_id, obs)


def add_pano_subshot_tracks(tracks_manager, utracks_manager, panoshot, perspectiveshot):
    """Add edges between subshots and visible tracks."""
    for track_id, obs in tracks_manager.get_shot_observations(panoshot.id).items():
        bearing = panoshot.camera.pixel_bearing(obs.point)
        rotation = np.dot(
            perspectiveshot.pose.get_rotation_matrix(),
            panoshot.pose.get_rotation_matrix().T,
        )

        rotated_bearing = np.dot(bearing, rotation.T)
        if rotated_bearing[2] <= 0:
            continue

        perspective_feature = perspectiveshot.camera.project(rotated_bearing)
        if (
            perspective_feature[0] < -0.5
            or perspective_feature[0] > 0.5
            or perspective_feature[1] < -0.5
            or perspective_feature[1] > 0.5
        ):
            continue

        obs.point = perspective_feature
        utracks_manager.add_observation(perspectiveshot.id, track_id, obs)
=======
        undistort.undistort_reconstruction_and_images(tracks_manager, r, data, udata)
>>>>>>> a2e846b8
<|MERGE_RESOLUTION|>--- conflicted
+++ resolved
@@ -23,312 +23,4 @@
 
     if reconstructions:
         r = reconstructions[reconstruction_index]
-<<<<<<< HEAD
-        undistort_reconstruction(tracks_manager, r, data, udata, imageFilter)
-
-
-def undistort_reconstruction(tracks_manager, reconstruction, data, udata, imageFilter = None):
-    urec = types.Reconstruction()
-    urec.points = reconstruction.points
-    utracks_manager = pysfm.TracksManager()
-    logger.debug("Undistorting the reconstruction")
-    undistorted_shots = {}
-    for shot in reconstruction.shots.values():
-        if shot.camera.projection_type == "perspective":
-            camera = perspective_camera_from_perspective(shot.camera)
-            urec.add_camera(camera)
-            subshots = [get_shot_with_different_camera(urec, shot, camera)]
-        elif shot.camera.projection_type == "brown":
-            camera = perspective_camera_from_brown(shot.camera)
-            urec.add_camera(camera)
-            subshots = [get_shot_with_different_camera(urec, shot, camera)]
-        elif shot.camera.projection_type in ["fisheye", "fisheye_opencv"]:
-            camera = perspective_camera_from_fisheye(shot.camera)
-            urec.add_camera(camera)
-            subshots = [get_shot_with_different_camera(urec, shot, camera)]
-        elif pygeometry.Camera.is_panorama(shot.camera.projection_type):
-            subshot_width = int(data.config["depthmap_resolution"])
-            subshots = perspective_views_of_a_panorama(shot, subshot_width, urec)
-
-        for subshot in subshots:
-            if tracks_manager:
-                add_subshot_tracks(tracks_manager, utracks_manager, shot, subshot)
-        undistorted_shots[shot.id] = subshots
-
-    udata.save_undistorted_reconstruction([urec])
-    if tracks_manager:
-        udata.save_undistorted_tracks_manager(utracks_manager)
-
-    arguments = []
-    for shot in reconstruction.shots.values():
-        arguments.append((shot, undistorted_shots[shot.id], data, udata, imageFilter))
-
-    processes = data.config["processes"]
-    parallel_map(undistort_image_and_masks, arguments, processes)
-
-
-def undistort_image_and_masks(arguments):
-    shot, undistorted_shots, data, udata, imageFilter = arguments
-    log.setup()
-    logger.debug("Undistorting image {}".format(shot.id))
-    max_size = data.config["undistorted_image_max_size"]
-
-    # Undistort image
-    image = data.load_image(shot.id, unchanged=True, anydepth=True)
-    if image is not None:
-        if imageFilter is not None:
-            image = imageFilter(shot.id, image)
-        undistorted = undistort_image(
-            shot, undistorted_shots, image, cv2.INTER_AREA, max_size
-        )
-        for k, v in undistorted.items():
-            udata.save_undistorted_image(k, v)
-
-    # Undistort mask
-    mask = data.load_mask(shot.id)
-    if mask is not None:
-        undistorted = undistort_image(
-            shot, undistorted_shots, mask, cv2.INTER_NEAREST, max_size
-        )
-        for k, v in undistorted.items():
-            udata.save_undistorted_mask(k, v)
-
-    # Undistort segmentation
-    segmentation = data.load_segmentation(shot.id)
-    if segmentation is not None:
-        undistorted = undistort_image(
-            shot, undistorted_shots, segmentation, cv2.INTER_NEAREST, max_size
-        )
-        for k, v in undistorted.items():
-            udata.save_undistorted_segmentation(k, v)
-
-    # Undistort detections
-    detection = data.load_detection(shot.id)
-    if detection is not None:
-        undistorted = undistort_image(
-            shot, undistorted_shots, detection, cv2.INTER_NEAREST, max_size
-        )
-        for k, v in undistorted.items():
-            udata.save_undistorted_detection(k, v)
-
-
-def undistort_image(shot, undistorted_shots, original, interpolation, max_size):
-    """Undistort an image into a set of undistorted ones.
-
-    Args:
-        shot: the distorted shot
-        undistorted_shots: the set of undistorted shots covering the
-            distorted shot field of view. That is 1 for most camera
-            types and 6 for spherical cameras.
-        original: the original distorted image array.
-        interpolation: the opencv interpolation flag to use.
-        max_size: maximum size of the undistorted image.
-    """
-    if original is None:
-        return
-
-    projection_type = shot.camera.projection_type
-    if projection_type in ["perspective", "brown", "fisheye", "fisheye_opencv"]:
-        new_camera = undistorted_shots[0].camera
-        height, width = original.shape[:2]
-        map1, map2 = pygeometry.compute_camera_mapping(
-            shot.camera, new_camera, width, height
-        )
-        undistorted = cv2.remap(original, map1, map2, interpolation)
-        return {shot.id: scale_image(undistorted, max_size)}
-    elif pygeometry.Camera.is_panorama(projection_type):
-        subshot_width = undistorted_shots[0].camera.width
-        width = 4 * subshot_width
-        height = width // 2
-        image = cv2.resize(original, (width, height), interpolation=interpolation)
-        mint = cv2.INTER_LINEAR if interpolation == cv2.INTER_AREA else interpolation
-        res = {}
-        for subshot in undistorted_shots:
-            undistorted = render_perspective_view_of_a_panorama(
-                image, shot, subshot, mint
-            )
-            res[subshot.id] = scale_image(undistorted, max_size)
-        return res
-    else:
-        raise NotImplementedError(
-            "Undistort not implemented for projection type: {}".format(
-                shot.camera.projection_type
-            )
-        )
-
-
-def scale_image(image, max_size):
-    """Scale an image not to exceed max_size."""
-    height, width = image.shape[:2]
-    factor = max_size / float(max(height, width))
-    if factor >= 1:
-        return image
-    width = int(round(width * factor))
-    height = int(round(height * factor))
-    return cv2.resize(image, (width, height), interpolation=cv2.INTER_NEAREST)
-
-
-def get_shot_with_different_camera(urec, shot, camera):
-    new_shot = urec.create_shot(shot.id, shot.camera.id, shot.pose)
-    new_shot.metadata = shot.metadata
-    return new_shot
-
-
-def perspective_camera_from_perspective(distorted):
-    """Create an undistorted camera from a distorted."""
-    camera = pygeometry.Camera.create_perspective(distorted.focal, 0.0, 0.0)
-    camera.id = distorted.id
-    camera.width = distorted.width
-    camera.height = distorted.height
-    return camera
-
-
-def perspective_camera_from_brown(brown):
-    """Create a perspective camera from a Brown camera."""
-    camera = pygeometry.Camera.create_perspective(
-        brown.focal * (1 + brown.aspect_ratio) / 2.0, 0.0, 0.0
-    )
-    camera.id = brown.id
-    camera.width = brown.width
-    camera.height = brown.height
-    return camera
-
-
-def perspective_camera_from_fisheye(fisheye):
-    """Create a perspective camera from a fisheye."""
-    camera = pygeometry.Camera.create_perspective(fisheye.focal, 0.0, 0.0)
-    camera.id = fisheye.id
-    camera.width = fisheye.width
-    camera.height = fisheye.height
-    return camera
-
-
-def perspective_camera_from_fisheye_opencv(fisheye_opencv):
-    """Create a perspective camera from a fisheye extended."""
-    camera = pygeometry.Camera.create_perspective(
-        fisheye_opencv.focal * (1 + fisheye_opencv.aspect_ratio) / 2.0, 0.0, 0.0
-    )
-    camera.id = fisheye_opencv.id
-    camera.width = fisheye_opencv.width
-    camera.height = fisheye_opencv.height
-    return camera
-
-
-def perspective_views_of_a_panorama(spherical_shot, width, reconstruction):
-    """Create 6 perspective views of a panorama."""
-    camera = pygeometry.Camera.create_perspective(0.5, 0.0, 0.0)
-    camera.id = "perspective_panorama_camera"
-    camera.width = width
-    camera.height = width
-    reconstruction.add_camera(camera)
-
-    names = ["front", "left", "back", "right", "top", "bottom"]
-    rotations = [
-        tf.rotation_matrix(-0 * np.pi / 2, (0, 1, 0)),
-        tf.rotation_matrix(-1 * np.pi / 2, (0, 1, 0)),
-        tf.rotation_matrix(-2 * np.pi / 2, (0, 1, 0)),
-        tf.rotation_matrix(-3 * np.pi / 2, (0, 1, 0)),
-        tf.rotation_matrix(-np.pi / 2, (1, 0, 0)),
-        tf.rotation_matrix(+np.pi / 2, (1, 0, 0)),
-    ]
-    shots = []
-    for name, rotation in zip(names, rotations):
-        R = np.dot(rotation[:3, :3], spherical_shot.pose.get_rotation_matrix())
-        o = spherical_shot.pose.get_origin()
-        pose = pygeometry.Pose()
-        pose.set_rotation_matrix(R)
-        pose.set_origin(o)
-        shots.append(
-            reconstruction.create_shot(
-                "{}_perspective_view_{}".format(spherical_shot.id, name),
-                camera.id,
-                pose,
-            )
-        )
-    return shots
-
-
-def render_perspective_view_of_a_panorama(
-    image,
-    panoshot,
-    perspectiveshot,
-    interpolation=cv2.INTER_LINEAR,
-    borderMode=cv2.BORDER_WRAP,
-):
-    """Render a perspective view of a panorama."""
-    # Get destination pixel coordinates
-    dst_shape = (perspectiveshot.camera.height, perspectiveshot.camera.width)
-    dst_y, dst_x = np.indices(dst_shape).astype(np.float32)
-    dst_pixels_denormalized = np.column_stack([dst_x.ravel(), dst_y.ravel()])
-
-    dst_pixels = features.normalized_image_coordinates(
-        dst_pixels_denormalized,
-        perspectiveshot.camera.width,
-        perspectiveshot.camera.height,
-    )
-
-    # Convert to bearing
-    dst_bearings = perspectiveshot.camera.pixel_bearing_many(dst_pixels)
-
-    # Rotate to panorama reference frame
-    rotation = np.dot(
-        panoshot.pose.get_rotation_matrix(),
-        perspectiveshot.pose.get_rotation_matrix().T,
-    )
-    rotated_bearings = np.dot(dst_bearings, rotation.T)
-
-    # Project to panorama pixels
-    src_pixels = panoshot.camera.project_many(rotated_bearings)
-    src_pixels_denormalized = features.denormalized_image_coordinates(
-        src_pixels, image.shape[1], image.shape[0]
-    )
-
-    src_pixels_denormalized.shape = dst_shape + (2,)
-
-    # Sample color
-    x = src_pixels_denormalized[..., 0].astype(np.float32)
-    y = src_pixels_denormalized[..., 1].astype(np.float32)
-    colors = cv2.remap(image, x, y, interpolation, borderMode=borderMode)
-
-    return colors
-
-
-def add_subshot_tracks(tracks_manager, utracks_manager, shot, subshot):
-    """Add shot tracks to the undistorted tracks_manager."""
-    if shot.id not in tracks_manager.get_shot_ids():
-        return
-
-    if pygeometry.Camera.is_panorama(shot.camera.projection_type):
-        add_pano_subshot_tracks(tracks_manager, utracks_manager, shot, subshot)
-    else:
-        for track_id, obs in tracks_manager.get_shot_observations(shot.id).items():
-            utracks_manager.add_observation(subshot.id, track_id, obs)
-
-
-def add_pano_subshot_tracks(tracks_manager, utracks_manager, panoshot, perspectiveshot):
-    """Add edges between subshots and visible tracks."""
-    for track_id, obs in tracks_manager.get_shot_observations(panoshot.id).items():
-        bearing = panoshot.camera.pixel_bearing(obs.point)
-        rotation = np.dot(
-            perspectiveshot.pose.get_rotation_matrix(),
-            panoshot.pose.get_rotation_matrix().T,
-        )
-
-        rotated_bearing = np.dot(bearing, rotation.T)
-        if rotated_bearing[2] <= 0:
-            continue
-
-        perspective_feature = perspectiveshot.camera.project(rotated_bearing)
-        if (
-            perspective_feature[0] < -0.5
-            or perspective_feature[0] > 0.5
-            or perspective_feature[1] < -0.5
-            or perspective_feature[1] > 0.5
-        ):
-            continue
-
-        obs.point = perspective_feature
-        utracks_manager.add_observation(perspectiveshot.id, track_id, obs)
-=======
-        undistort.undistort_reconstruction_and_images(tracks_manager, r, data, udata)
->>>>>>> a2e846b8
+        undistort.undistort_reconstruction_and_images(tracks_manager, r, data, udata, imageFilter)