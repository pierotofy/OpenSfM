--- conflicted
+++ resolved
@@ -4,21 +4,14 @@
 import enum
 import logging
 import math
-<<<<<<< HEAD
 import random
-from collections import defaultdict
-from itertools import combinations
-from timeit import default_timer as timer
-from typing import Dict, Any, List, Tuple, Set, Optional
-import networkx as nx 
-from collections import deque
-=======
 from abc import abstractmethod, ABC
 from collections import defaultdict
 from itertools import combinations
 from timeit import default_timer as timer
 from typing import Dict, Any, List, Tuple, Set, Optional, Union
->>>>>>> 379962a4
+import networkx as nx 
+from collections import deque
 
 import cv2
 import numpy as np
@@ -46,6 +39,7 @@
 class ReconstructionAlgorithm(str, enum.Enum):
     INCREMENTAL = "incremental"
     TRIANGULATION = "triangulation"
+    PLANAR = "planar"
 
 
 def _get_camera_from_bundle(
@@ -1049,8 +1043,7 @@
                 )
                 self.tracks_handler.store_track_coordinates(track, X.tolist())
                 for shot_id in ids:
-<<<<<<< HEAD
-                    self._add_track_to_reconstruction(track, shot_id)
+                    self.tracks_handler.store_inliers_observation(track, shot_id)
 
     def triangulate_planar(
         self, track: str, threshold: float
@@ -1061,7 +1054,7 @@
         plane_center = np.array([0, 0, 1])
         plane_normal = np.array([0, 0, 1])
 
-        for shot_id, obs in self.tracks_manager.get_track_observations(track).items():
+        for shot_id, obs in self.tracks_handler.get_observations(track).items():
             if shot_id in self.reconstruction.shots:
                 shot = self.reconstruction.shots[shot_id]
                 os.append(self._shot_origin(shot))
@@ -1099,15 +1092,7 @@
             if maxDist < threshold:
                 self.reconstruction.create_point(track, avgX)
                 for shot_id in ids:
-                    self._add_track_to_reconstruction(track, shot_id)
-
-
-    def _add_track_to_reconstruction(self, track_id: str, shot_id: str) -> None:
-        observation = self.tracks_manager.get_observation(shot_id, track_id)
-        self.reconstruction.add_observation(shot_id, track_id, observation)
-=======
                     self.tracks_handler.store_inliers_observation(track, shot_id)
->>>>>>> 379962a4
 
     def _shot_origin(self, shot: pymap.Shot) -> np.ndarray:
         if shot.id in self.origins:
@@ -1222,7 +1207,9 @@
 
     all_shots_ids = set(tracks_manager.get_shot_ids())
 
-    triangulator = TrackTriangulator(tracks_manager, reconstruction)
+    triangulator = TrackTriangulator(
+        reconstruction, TrackHandlerTrackManager(tracks_manager, reconstruction)
+    )
     tracks = set()
     for image in reconstruction.shots.keys():
         if image in all_shots_ids:
