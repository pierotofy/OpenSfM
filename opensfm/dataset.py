# -*- coding: utf-8 -*-

import os
import json
import errno
import pickle
import gzip
import numpy as np
import networkx as nx
import cv2

from opensfm import io
from opensfm import config
from opensfm import context
<<<<<<< HEAD
=======

>>>>>>> 460de7fd

class DataSet:
    """
    Dataset representing directory with images, extracted , feature descriptors (SURF, SIFT), etc.

    Methods to retrieve *base directory* for data file(s) have suffix ``_path``, methods to retrieve path of specified
    data file have suffix ``_file``.
    """
    def __init__(self, data_path):
        """
        Create dataset instance. Empty directories (for EXIF, matches, etc) will be created if they don't exist
        already.

        :param data_path: Path to directory containing dataset
        """
        self.data_path = data_path

        self._load_config()

        # Load list of images.
        image_list_file = os.path.join(self.data_path, 'image_list.txt')
        if os.path.isfile(image_list_file):
            with open(image_list_file) as fin:
                lines = fin.read().splitlines()
            self.set_image_list(lines)
        else:
            self.set_image_path(os.path.join(self.data_path, 'images'))

    def _load_config(self):
        config_file = os.path.join(self.data_path, 'config.yaml')
        self.config = config.load_config(config_file)

    def images(self):
        """Return list of file names of all images in this dataset"""
        return self.image_list

    def __image_file(self, image):
        """
        Return path of image with given name
        :param image: Image file name (**with extension**)
        """
        return self.image_files[image]

    def load_image(self, image):
        return open(self.__image_file(image))

    def image_as_array(self, image):
        """Return image pixels as 3-dimensional numpy array (R G B order)"""
<<<<<<< HEAD
        flag = cv2.IMREAD_COLOR if context.OPENCV3 else cv2.CV_LOAD_IMAGE_COLOR
        return cv2.imread(self.__image_file(image), flag)[:,:,::-1]  # Turn BGR to RGB
=======
        IMREAD_COLOR = cv2.IMREAD_COLOR if context.OPENCV3 else cv2.CV_LOAD_IMAGE_COLOR
        return cv2.imread(self.__image_file(image), IMREAD_COLOR)[:,:,::-1]  # Turn BGR to RGB
>>>>>>> 460de7fd

    @staticmethod
    def __is_image_file(filename):
        return filename.split('.')[-1].lower() in {'jpg', 'jpeg', 'png', 'tif', 'tiff', 'pgm', 'pnm', 'gif'}

    def set_image_path(self, path):
        """Set image path and find the all images in there"""
        self.image_list = []
        self.image_files = {}
        if os.path.exists(path):
            for name in os.listdir(path):
                if self.__is_image_file(name):
                    self.image_list.append(name)
                    self.image_files[name] = os.path.join(path, name)

    def set_image_list(self, image_list):
            self.image_list = []
            self.image_files = {}
            for line in image_list:
                path = os.path.join(self.data_path, line)
                name = os.path.basename(path)
                self.image_list.append(name)
                self.image_files[name] = path

    def __exif_path(self):
        """Return path of extracted exif directory"""
        return os.path.join(self.data_path, 'exif')

    def __exif_file(self, image):
        """
        Return path of exif information for given image
        :param image: Image name, with extension (i.e. 123.jpg)
        """
        return os.path.join(self.__exif_path(), image + '.exif')

    def load_exif(self, image):
        """
        Return extracted exif information, as dictionary, usually with fields:

        ================  =====  ===================================
        Field             Type   Description
        ================  =====  ===================================
        width             int    Width of image, in pixels
        height            int    Height of image, in pixels
        focal_prior       float  Focal length (real) / sensor width
        ================  =====  ===================================

        :param image: Image name, with extension (i.e. 123.jpg)
        """
        with open(self.__exif_file(image), 'r') as fin:
            return json.load(fin)

    def save_exif(self, image, data):
        io.mkdir_p(self.__exif_path())
        with open(self.__exif_file(image), 'w') as fout:
            fout.write(io.json_dumps(data))

    def feature_type(self):
        """Return the type of local features (e.g. AKAZE, SURF, SIFT)
        """
        feature_name = self.config.get('feature_type', 'sift').lower()
        if self.config.get('feature_root', False): feature_name = 'root_' + feature_name
        return feature_name

    def descriptor_type(self):
        """Return the type of the descriptor (if exists)
        """
        if self.feature_type() == 'akaze':
            return self.config.get('akaze_descriptor', '')
        else:
            return ''

    def __feature_path(self):
        """Return path of feature descriptors and FLANN indices directory"""
        __feature_path = self.feature_type()
        if len(self.descriptor_type()) > 0:
            __feature_path += '_' + self.descriptor_type()
        return os.path.join(self.data_path, __feature_path)

    def __feature_file(self, image):
        """
        Return path of feature file for specified image
        :param image: Image name, with extension (i.e. 123.jpg)
        """
        return os.path.join(self.__feature_path(), image + '.' + self.feature_type() + '.npz')

    def __save_features(self, filepath, image, points, descriptors, colors=None):
        io.mkdir_p(self.__feature_path())
        feature_type = self.config.get('feature_type')
        if ((feature_type == 'AKAZE' and self.config.get('akaze_descriptor') in ['MLDB_UPRIGHT', 'MLDB']) or
            (feature_type == 'HAHOG' and self.config.get('hahog_normalize_to_uchar', False))):
            feature_data_type = np.uint8
        else:
            feature_data_type = np.float32
        np.savez(filepath,
                 points=points.astype(np.float32),
                 descriptors=descriptors.astype(feature_data_type),
                 colors=colors)

    def features_exist(self, image):
        return os.path.isfile(self.__feature_file(image))

    def load_features(self, image):
        feature_type = self.config.get('feature_type')
        s = np.load(self.__feature_file(image))
        if feature_type == 'HAHOG' and self.config.get('hahog_normalize_to_uchar', False):
            descriptors = s['descriptors'].astype(np.float32)
        else:
            descriptors = s['descriptors']
        return s['points'], descriptors, s['colors'].astype(float)

    def save_features(self, image, points, descriptors, colors):
        self.__save_features(self.__feature_file(image), image, points, descriptors, colors)

    def feature_index_exists(self, image):
        return os.path.isfile(self.__feature_index_file(image))

    def __feature_index_file(self, image):
        """
        Return path of FLANN index file for specified image
        :param image: Image name, with extension (i.e. 123.jpg)
        """
        return os.path.join(self.__feature_path(), image + '.' + self.feature_type() + '.flann')

    def load_feature_index(self, image, features):
        index = cv2.flann.Index() if context.OPENCV3 else cv2.flann_Index()
        index.load(features, self.__feature_index_file(image))
        return index

    def save_feature_index(self, image, index):
        index.save(self.__feature_index_file(image))

    def __preemptive_features_file(self, image):
        """
        Return path of preemptive feature file (a short list of the full feature file)
        for specified image
        :param image: Image name, with extension (i.e. 123.jpg)
        """
        return os.path.join(self.__feature_path(), image + '_preemptive.' + self.feature_type() + '.npz')

    def load_preemtive_features(self, image):
        s = np.load(self.__preemptive_features_file(image))
        return s['points'], s['descriptors']

    def save_preemptive_features(self, image, points, descriptors):
        self.__save_features(self.__preemptive_features_file(image), image, points, descriptors)


    def matcher_type(self):
        """Return the type of matcher
        """
        matcher_type = self.config.get('matcher_type', 'BruteForce')
        if 'BruteForce' in matcher_type:
            if self.feature_type() == 'akaze' and (self.config.get('akaze_descriptor', 5) >= 4):
                 matcher_type = 'BruteForce-Hamming'
            self.config['matcher_type'] = matcher_type
        return matcher_type # BruteForce, BruteForce-L1, BruteForce-Hamming


    def __matches_path(self):
        """Return path of matches directory"""
        return os.path.join(self.data_path, 'matches')

    def __matches_file(self, image):
        """File for matches for an image"""
        return os.path.join(self.__matches_path(), '{}_matches.pkl.gz'.format(image))

    def matches_exists(self, image):
        return os.path.isfile(self.__matches_file(image))

    def load_matches(self, image):
        with gzip.open(self.__matches_file(image), 'rb') as fin:
            matches = pickle.load(fin)
        return matches

    def save_matches(self, image, matches):
        io.mkdir_p(self.__matches_path())
        with gzip.open(self.__matches_file(image), 'wb') as fout:
            pickle.dump(matches, fout)

    def find_matches(self, im1, im2):
        if self.matches_exists(im1):
            im1_matches = self.load_matches(im1)
            if im2 in im1_matches:
                return im1_matches[im2]
        if self.matches_exists(im2):
            im2_matches = self.load_matches(im2)
            if im1 in im2_matches:
                if len(im2_matches[im1]):
                    return im2_matches[im1][:, [1, 0]]
        return []

    def __tracks_graph_file(self):
        """Return path of tracks file"""
        return os.path.join(self.data_path, 'tracks.csv')

    def load_tracks_graph_as_list(self):
        """Return tranks graph as a list of edges"""
        track_list = []
        images = self.images()
        image_inv = {}
        for i, im in enumerate(images):
            image_inv[im] = int(i)
        with open(self.__tracks_graph_file()) as fin:
            for line in fin:
                image, track_id, observation, x, y = line.split('\t')
                if int(track_id) >= len(track_list):
                    track_list.append([])
                track_list[int(track_id)].append([image_inv[image], int(observation)])
        return track_list

    def load_tracks_graph(self):
        """Return graph (networkx data structure) of tracks"""
        with open(self.__tracks_graph_file()) as fin:
            return load_tracks_graph(fin)

    def save_tracks_graph(self, graph):
        with open(self.__tracks_graph_file(), 'w') as fout:
            save_tracks_graph(fout, graph)

    def __reconstruction_file(self, filename):
        """Return path of reconstruction file"""
        return os.path.join(self.data_path, filename or 'reconstruction.json')

    def load_reconstruction(self, filename=None):
        with open(self.__reconstruction_file(filename)) as fin:
            reconstructions = json.load(fin)
        return reconstructions

    def save_reconstruction(self, reconstruction, filename=None, indent=4):
        with open(self.__reconstruction_file(filename), 'w') as fout:
            fout.write(io.json_dumps(reconstruction))

    def __reference_lla_path(self):
        return os.path.join(self.data_path, 'reference_lla.json')

    def invent_reference_lla(self, images=None):
        lat, lon, alt = 0.0, 0.0, 0.0
        wlat, wlon, walt = 0.0, 0.0, 0.0
        if images is None: images = self.images()
        for image in images:
            d = self.load_exif(image)
            if 'gps' in d and 'latitude' in d['gps'] and 'longitude' in d['gps']:
                w = 1.0 / d['gps'].get('dop', 15)
                lat += w * d['gps']['latitude']
                lon += w * d['gps']['longitude']
                wlat += w
                wlon += w
                if 'altitude' in d['gps']:
                    alt += w * d['gps']['altitude']
                    walt += w
        if wlat: lat /= wlat
        if wlon: lon /= wlon
        if walt: alt /= walt
        reference = {'latitude': lat, 'longitude': lon, 'altitude': 0}  # Set altitude manually.
        self.save_reference_lla(reference)
        return reference

    def save_reference_lla(self, reference):
        with open(self.__reference_lla_path(), 'w') as fout:
            json.dump(reference, fout)

    def load_reference_lla(self):
        with open(self.__reference_lla_path(), 'r') as fin:
            return json.load(fin)

    def __camera_models_file(self):
        """Return path of camera model file"""
        return os.path.join(self.data_path, 'camera_models.json')

    def load_camera_models(self):
        """Return camera models data"""
        with open(self.__camera_models_file(), 'r') as fin:
            return json.load(fin)

    def save_camera_models(self, camera_models):
        """Save camera models data"""
        with open(self.__camera_models_file(), 'w') as fout:
            fout.write(io.json_dumps(camera_models))

    def __camera_models_overrides_file(self):
        """Return path of camera model overrides file"""
        return os.path.join(self.data_path, 'camera_models_overrides.json')

    def camera_models_overrides_exists(self):
        return os.path.isfile(self.__camera_models_overrides_file())

    def load_camera_models_overrides(self):
        """Return camera models overrides data"""
        with open(self.__camera_models_overrides_file(), 'r') as fin:
            return json.load(fin)



    def __epipolar_path(self):
        return os.path.join(self.data_path, 'epipolar_geometries')

    def __epipolar_file(self, im1, im2):
        return os.path.join(self.__epipolar_path(), '%s_%s_epipolar.npz' % (im1, im2))

    def save_epipolar(self, im1, im2, R, t, X=[], inliers=[]):
        io.mkdir_p(self.__epipolar_path())
        np.savez(self.__epipolar_file(im1, im2), R=R, t=t, X=X, inliers=inliers)

    def load_epipolar(self, im1, im2):
        try:
            s = np.load(self.__epipolar_file(im1, im2))
        except IOError:
            return None, None, None, None
        return s['R'], s['t'], s['X'], s['inliers']

    def profile_log(self):
        "Filename where to write timings."
        return os.path.join(self.data_path, 'profile.log')

    def __navigation_graph_file(self):
        "Return the path of the navigation graph."
        return os.path.join(self.data_path, 'navigation_graph.json')

    def save_navigation_graph(self, navigation_graphs):
        with open(self.__navigation_graph_file(), 'w') as fout:
            fout.write(io.json_dumps(navigation_graphs))



def load_tracks_graph(fileobj):
    g = nx.Graph()
    for line in fileobj:
        image, track, observation, x, y, R, G, B = line.split('\t')
        g.add_node(image, bipartite=0)
        g.add_node(track, bipartite=1)
        g.add_edge(image, track,
            feature=(float(x), float(y)),
            feature_id=int(observation),
            feature_color=(float(R), float(G), float(B)))
    return g


def save_tracks_graph(fileobj, graph):
    for node, data in graph.nodes(data=True):
        if data['bipartite'] == 0:
            image = node
            for track, data in graph[image].items():
                x, y = data['feature']
                fid = data['feature_id']
                r, g, b = data['feature_color']
                fileobj.write('%s\t%s\t%d\t%g\t%g\t%g\t%g\t%g\n' % (str(image), str(track), fid, x, y, r, g, b))


def common_tracks(g, im1, im2):
    """
    Return the list of tracks observed in both images
    :param g: Graph structure (networkx) as returned by :method:`DataSet.tracks_graph`
    :param im1: Image name, with extension (i.e. 123.jpg)
    :param im2: Image name, with extension (i.e. 123.jpg)
    :return: tuple: track, feature from first image, feature from second image
    """
    # TODO: return value is unclear
    # TODO: maybe make as method of DataSet?
    t1, t2 = g[im1], g[im2]
    tracks, p1, p2 = [], [], []
    for track in t1:
        if track in t2:
            p1.append(t1[track]['feature'])
            p2.append(t2[track]['feature'])
            tracks.append(track)
    p1 = np.array(p1)
    p2 = np.array(p2)
    return tracks, p1, p2<|MERGE_RESOLUTION|>--- conflicted
+++ resolved
@@ -12,10 +12,7 @@
 from opensfm import io
 from opensfm import config
 from opensfm import context
-<<<<<<< HEAD
-=======
-
->>>>>>> 460de7fd
+
 
 class DataSet:
     """
@@ -64,13 +61,8 @@
 
     def image_as_array(self, image):
         """Return image pixels as 3-dimensional numpy array (R G B order)"""
-<<<<<<< HEAD
-        flag = cv2.IMREAD_COLOR if context.OPENCV3 else cv2.CV_LOAD_IMAGE_COLOR
-        return cv2.imread(self.__image_file(image), flag)[:,:,::-1]  # Turn BGR to RGB
-=======
         IMREAD_COLOR = cv2.IMREAD_COLOR if context.OPENCV3 else cv2.CV_LOAD_IMAGE_COLOR
         return cv2.imread(self.__image_file(image), IMREAD_COLOR)[:,:,::-1]  # Turn BGR to RGB
->>>>>>> 460de7fd
 
     @staticmethod
     def __is_image_file(filename):
