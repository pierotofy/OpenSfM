import json
import logging
import os
import shutil
from abc import ABC, abstractmethod
from typing import Dict, Any, Iterable, List, IO, Tuple, TextIO, Optional

import cv2
import numpy as np
import pyproj
from opensfm import context, features, geo, pygeometry, pymap, types
from PIL import Image

import rasterio
import sys
from rasterio.plot import reshape_as_image
import warnings
warnings.filterwarnings("ignore", category=rasterio.errors.NotGeoreferencedWarning)



logger = logging.getLogger(__name__)
logging.getLogger("rasterio").setLevel(logging.WARNING)
logging.getLogger("PIL").setLevel(logging.WARNING)

def camera_from_json(key: str, obj: Dict[str, Any]) -> pygeometry.Camera:
    """
    Read camera from a json object
    """
    camera = None
    pt = obj.get("projection_type", "perspective")
    if pt == "perspective":
        camera = pygeometry.Camera.create_perspective(
            obj["focal"], obj.get("k1", 0.0), obj.get("k2", 0.0)
        )
    elif pt == "brown":
        camera = pygeometry.Camera.create_brown(
            obj["focal_x"],
            obj["focal_y"] / obj["focal_x"],
            [obj.get("c_x", 0.0), obj.get("c_y", 0.0)],
            [
                obj.get("k1", 0.0),
                obj.get("k2", 0.0),
                obj.get("k3", 0.0),
                obj.get("p1", 0.0),
                obj.get("p2", 0.0),
            ],
        )
    elif pt == "fisheye":
        camera = pygeometry.Camera.create_fisheye(
            obj["focal"], obj.get("k1", 0.0), obj.get("k2", 0.0)
        )
    elif pt == "fisheye_opencv":
        camera = pygeometry.Camera.create_fisheye_opencv(
            obj["focal_x"],
            obj["focal_y"] / obj["focal_x"],
            [obj.get("c_x", 0.0), obj.get("c_y", 0.0)],
            [
                obj.get("k1", 0.0),
                obj.get("k2", 0.0),
                obj.get("k3", 0.0),
                obj.get("k4", 0.0),
            ],
        )
    elif pt == "fisheye62":
        camera = pygeometry.Camera.create_fisheye62(
            obj["focal_x"],
            obj["focal_y"] / obj["focal_x"],
            [obj.get("c_x", 0.0), obj.get("c_y", 0.0)],
            [
                obj.get("k1", 0.0),
                obj.get("k2", 0.0),
                obj.get("k3", 0.0),
                obj.get("k4", 0.0),
                obj.get("k5", 0.0),
                obj.get("k6", 0.0),
                obj.get("p1", 0.0),
                obj.get("p2", 0.0),
            ],
        )
    elif pt == "fisheye624":
        camera = pygeometry.Camera.create_fisheye624(
            obj["focal_x"],
            obj["focal_y"] / obj["focal_x"],
            [obj.get("c_x", 0.0), obj.get("c_y", 0.0)],
            [
                obj.get("k1", 0.0),
                obj.get("k2", 0.0),
                obj.get("k3", 0.0),
                obj.get("k4", 0.0),
                obj.get("k5", 0.0),
                obj.get("k6", 0.0),
                obj.get("p1", 0.0),
                obj.get("p2", 0.0),
                obj.get("s0", 0.0),
                obj.get("s1", 0.0),
                obj.get("s2", 0.0),
                obj.get("s3", 0.0),
            ],
        )
    elif pt == "radial":
        camera = pygeometry.Camera.create_radial(
            obj["focal_x"],
            obj["focal_y"] / obj["focal_x"],
            [obj.get("c_x", 0.0), obj.get("c_y", 0.0)],
            [
                obj.get("k1", 0.0),
                obj.get("k2", 0.0),
            ],
        )
    elif pt == "simple_radial":
        camera = pygeometry.Camera.create_simple_radial(
            obj["focal_x"],
            obj["focal_y"] / obj["focal_x"],
            [obj.get("c_x", 0.0), obj.get("c_y", 0.0)],
            obj.get("k1", 0.0),
        )
    elif pt == "dual":
        camera = pygeometry.Camera.create_dual(
            obj.get("transition", 0.5),
            obj["focal"],
            obj.get("k1", 0.0),
            obj.get("k2", 0.0),
        )
    elif pygeometry.Camera.is_panorama(pt):
        camera = pygeometry.Camera.create_spherical()
    else:
        raise NotImplementedError
    camera.id = key
    camera.width = int(obj.get("width", 0))
    camera.height = int(obj.get("height", 0))
    return camera


def pose_from_json(obj: Dict[str, Any]) -> pygeometry.Pose:
    pose = pygeometry.Pose()
    pose.rotation = obj["rotation"]
    if "translation" in obj:
        pose.translation = obj["translation"]
    return pose


def bias_from_json(obj: Dict[str, Any]) -> pygeometry.Similarity:
    return pygeometry.Similarity(obj["rotation"], obj["translation"], obj["scale"])


def assign_shot_attributes(obj: Dict[str, Any], shot: pymap.Shot) -> None:
    shot.metadata = json_to_pymap_metadata(obj)
    if "scale" in obj:
        shot.scale = obj["scale"]
    if "covariance" in obj:
        shot.covariance = np.array(obj["covariance"])
    if "merge_cc" in obj:
        shot.merge_cc = obj["merge_cc"]
    if "vertices" in obj and "faces" in obj:
        shot.mesh.vertices = obj["vertices"]
        shot.mesh.faces = obj["faces"]


def shot_in_reconstruction_from_json(
    reconstruction: types.Reconstruction,
    key: str,
    obj: Dict[str, Any],
    rig_instance_id: Optional[str] = None,
    rig_camera_id: Optional[str] = None,
    is_pano_shot: bool = False,
) -> pymap.Shot:
    """
    Read shot from a json object and append it to a reconstruction
    """
    pose = pose_from_json(obj)

    if is_pano_shot:
        shot = reconstruction.create_pano_shot(key, obj["camera"], pose)
    else:
        shot = reconstruction.create_shot(
            key, obj["camera"], pose, rig_camera_id, rig_instance_id
        )
    assign_shot_attributes(obj, shot)
    return shot


def single_shot_from_json(
    key: str, obj: Dict[str, Any], camera: pygeometry.Camera
) -> pymap.Shot:
    """
    Read shot from a json object
    """
    pose = pose_from_json(obj)
    shot = pymap.Shot(key, camera, pose)
    assign_shot_attributes(obj, shot)
    return shot


def point_from_json(
    reconstruction: types.Reconstruction, key: str, obj: Dict[str, Any]
) -> pymap.Landmark:
    """
    Read a point from a json object
    """
    point = reconstruction.create_point(key, obj["coordinates"])
    point.color = obj["color"]
    return point


def rig_camera_from_json(key: str, obj: Dict[str, Any]) -> pymap.RigCamera:
    """
    Read a rig cameras from a json object
    """
    pose = pygeometry.Pose()
    pose.rotation = obj["rotation"]
    pose.translation = obj["translation"]
    rig_camera = pymap.RigCamera(pose, key)
    return rig_camera


def rig_cameras_from_json(obj: Dict[str, Any]) -> Dict[str, pymap.RigCamera]:
    """
    Read rig cameras from a json object
    """
    rig_cameras = {}
    for key, value in obj.items():
        rig_cameras[key] = rig_camera_from_json(key, value)
    return rig_cameras


def rig_instance_from_json(
    reconstruction: types.Reconstruction, instance_id: str, obj: Dict[str, Any]
) -> None:
    """
    Read any rig instance from a json shot object
    """
    reconstruction.add_rig_instance(pymap.RigInstance(instance_id))

    pose = pygeometry.Pose()
    pose.rotation = obj["rotation"]
    pose.translation = obj["translation"]
    reconstruction.rig_instances[instance_id].pose = pose


def rig_instance_camera_per_shot(obj: Dict[str, Any]) -> Dict[str, Tuple[str, str]]:
    """
    Given JSON root data, return (rig_instance_id, rig_camera_id) per shot.
    """
    panoshots = set(obj["pano_shots"].keys()) if "pano_shots" in obj else {}
    rig_shots = {}
    if "rig_instances" in obj:
        rig_shots = {
            s_key: (i_key, c_key)
            for i_key, ri in obj["rig_instances"].items()
            for s_key, c_key in ri["rig_camera_ids"].items()
            if s_key not in panoshots
        }
    return rig_shots


def reconstruction_from_json(obj: Dict[str, Any]) -> types.Reconstruction:
    """
    Read a reconstruction from a json object
    """
    reconstruction = types.Reconstruction()

    # Extract cameras
    for key, value in obj["cameras"].items():
        camera = camera_from_json(key, value)
        reconstruction.add_camera(camera)

    # Extract camera biases
    if "biases" in obj:
        for key, value in obj["biases"].items():
            transform = bias_from_json(value)
            reconstruction.set_bias(key, transform)

    # Extract rig models
    if "rig_cameras" in obj:
        for key, value in obj["rig_cameras"].items():
            reconstruction.add_rig_camera(rig_camera_from_json(key, value))

    # Extract rig instances from shots
    if "rig_instances" in obj:
        for key, value in obj["rig_instances"].items():
            rig_instance_from_json(reconstruction, key, value)

    # Extract shots
    rig_shots = rig_instance_camera_per_shot(obj)
    for key, value in obj["shots"].items():
        shot_in_reconstruction_from_json(
            reconstruction,
            key,
            value,
            rig_camera_id=rig_shots[key][1] if key in rig_shots else None,
            rig_instance_id=rig_shots[key][0] if key in rig_shots else None,
            is_pano_shot=False,
        )

    # Extract points
    if "points" in obj:
        for key, value in obj["points"].items():
            point_from_json(reconstruction, key, value)

    # Extract pano_shots
    if "pano_shots" in obj:
        for key, value in obj["pano_shots"].items():
            shot_in_reconstruction_from_json(
                reconstruction, key, value, is_pano_shot=True
            )

    # Extract reference topocentric frame
    if "reference_lla" in obj:
        lla = obj["reference_lla"]
        reconstruction.reference = geo.TopocentricConverter(
            lla["latitude"], lla["longitude"], lla["altitude"]
        )

    return reconstruction


def reconstructions_from_json(obj: List[Dict[str, Any]]) -> List[types.Reconstruction]:
    """
    Read all reconstructions from a json object
    """
    return [reconstruction_from_json(i) for i in obj]


def cameras_from_json(obj: Dict[str, Any]) -> Dict[str, pygeometry.Camera]:
    """
    Read cameras from a json object
    """
    cameras = {}
    for key, value in obj.items():
        cameras[key] = camera_from_json(key, value)
    return cameras


def camera_to_json(camera) -> Dict[str, Any]:
    """
    Write camera to a json object
    """
    if camera.projection_type == "perspective":
        return {
            "projection_type": camera.projection_type,
            "width": camera.width,
            "height": camera.height,
            "focal": camera.focal,
            "k1": camera.k1,
            "k2": camera.k2,
        }
    elif camera.projection_type == "brown":
        return {
            "projection_type": camera.projection_type,
            "width": camera.width,
            "height": camera.height,
            "focal_x": camera.focal,
            "focal_y": camera.focal * camera.aspect_ratio,
            "c_x": camera.principal_point[0],
            "c_y": camera.principal_point[1],
            "k1": camera.k1,
            "k2": camera.k2,
            "p1": camera.p1,
            "p2": camera.p2,
            "k3": camera.k3,
        }
    elif camera.projection_type == "fisheye":
        return {
            "projection_type": camera.projection_type,
            "width": camera.width,
            "height": camera.height,
            "focal": camera.focal,
            "k1": camera.k1,
            "k2": camera.k2,
        }
    elif camera.projection_type == "fisheye_opencv":
        return {
            "projection_type": camera.projection_type,
            "width": camera.width,
            "height": camera.height,
            "focal_x": camera.focal,
            "focal_y": camera.focal * camera.aspect_ratio,
            "c_x": camera.principal_point[0],
            "c_y": camera.principal_point[1],
            "k1": camera.k1,
            "k2": camera.k2,
            "k3": camera.k3,
            "k4": camera.k4,
        }
    elif camera.projection_type == "fisheye62":
        return {
            "projection_type": camera.projection_type,
            "width": camera.width,
            "height": camera.height,
            "focal_x": camera.focal,
            "focal_y": camera.focal * camera.aspect_ratio,
            "c_x": camera.principal_point[0],
            "c_y": camera.principal_point[1],
            "k1": camera.k1,
            "k2": camera.k2,
            "k3": camera.k3,
            "k4": camera.k4,
            "k5": camera.k5,
            "k6": camera.k6,
            "p1": camera.p1,
            "p2": camera.p2,
        }
    elif camera.projection_type == "fisheye624":
        return {
            "projection_type": camera.projection_type,
            "width": camera.width,
            "height": camera.height,
            "focal_x": camera.focal,
            "focal_y": camera.focal * camera.aspect_ratio,
            "c_x": camera.principal_point[0],
            "c_y": camera.principal_point[1],
            "k1": camera.k1,
            "k2": camera.k2,
            "k3": camera.k3,
            "k4": camera.k4,
            "k5": camera.k5,
            "k6": camera.k6,
            "p1": camera.p1,
            "p2": camera.p2,
            "s0": camera.s0,
            "s1": camera.s1,
            "s2": camera.s2,
            "s3": camera.s3,
        }
    elif camera.projection_type == "simple_radial":
        return {
            "projection_type": camera.projection_type,
            "width": camera.width,
            "height": camera.height,
            "focal_x": camera.focal,
            "focal_y": camera.focal * camera.aspect_ratio,
            "c_x": camera.principal_point[0],
            "c_y": camera.principal_point[1],
            "k1": camera.k1,
        }
    elif camera.projection_type == "radial":
        return {
            "projection_type": camera.projection_type,
            "width": camera.width,
            "height": camera.height,
            "focal_x": camera.focal,
            "focal_y": camera.focal * camera.aspect_ratio,
            "c_x": camera.principal_point[0],
            "c_y": camera.principal_point[1],
            "k1": camera.k1,
            "k2": camera.k2,
        }
    elif camera.projection_type == "dual":
        return {
            "projection_type": camera.projection_type,
            "width": camera.width,
            "height": camera.height,
            "focal": camera.focal,
            "k1": camera.k1,
            "k2": camera.k2,
            "transition": camera.transition,
        }
    elif pygeometry.Camera.is_panorama(camera.projection_type):
        return {
            "projection_type": camera.projection_type,
            "width": camera.width,
            "height": camera.height,
        }
    else:
        raise NotImplementedError


def shot_to_json(shot: pymap.Shot) -> Dict[str, Any]:
    """
    Write shot to a json object
    """
    obj = {
        "rotation": list(shot.pose.rotation),
        "translation": list(shot.pose.translation),
        "camera": shot.camera.id,
    }

    if shot.metadata is not None:
        obj.update(pymap_metadata_to_json(shot.metadata))
    if shot.mesh is not None:
        obj["vertices"] = [list(vertice) for vertice in shot.mesh.vertices]
        obj["faces"] = [list(face) for face in shot.mesh.faces]
    if hasattr(shot, "scale"):
        obj["scale"] = shot.scale
    if hasattr(shot, "covariance"):
        obj["covariance"] = shot.covariance.tolist()
    if hasattr(shot, "merge_cc"):
        obj["merge_cc"] = shot.merge_cc
    return obj


def rig_instance_to_json(rig_instance: pymap.RigInstance) -> Dict[str, Any]:
    """
    Write a rig instance to a json object
    """
    return {
        "translation": list(rig_instance.pose.translation),
        "rotation": list(rig_instance.pose.rotation),
        "rig_camera_ids": rig_instance.rig_camera_ids,
    }


def rig_camera_to_json(rig_camera: pymap.RigCamera) -> Dict[str, Any]:
    """
    Write a rig camera to a json object
    """
    obj = {
        "rotation": list(rig_camera.pose.rotation),
        "translation": list(rig_camera.pose.translation),
    }
    return obj


def pymap_metadata_to_json(metadata: pymap.ShotMeasurements) -> Dict[str, Any]:
    obj = {}
    if metadata.orientation.has_value:
        obj["orientation"] = metadata.orientation.value
    if metadata.capture_time.has_value:
        obj["capture_time"] = metadata.capture_time.value
    if metadata.gps_accuracy.has_value:
        obj["gps_dop"] = metadata.gps_accuracy.value
    if metadata.gps_position.has_value:
        obj["gps_position"] = list(metadata.gps_position.value)
    if metadata.accelerometer.has_value:
        obj["accelerometer"] = list(metadata.accelerometer.value)
    if metadata.compass_angle.has_value and metadata.compass_accuracy.has_value:
        obj["compass"] = {
            "angle": metadata.compass_angle.value,
            "accuracy": metadata.compass_accuracy.value,
        }
    else:
        if metadata.compass_angle.has_value:
            obj["compass"] = {"angle": metadata.compass_angle.value}
        elif metadata.compass_accuracy.has_value:
            obj["compass"] = {"accuracy": metadata.compass_accuracy.value}
    if metadata.sequence_key.has_value:
        obj["skey"] = metadata.sequence_key.value
    return obj


def json_to_pymap_metadata(obj: Dict[str, Any]) -> pymap.ShotMeasurements:
    metadata = pymap.ShotMeasurements()
    if obj.get("orientation") is not None:
        metadata.orientation.value = obj.get("orientation")
    if obj.get("capture_time") is not None:
        metadata.capture_time.value = obj.get("capture_time")
    if obj.get("gps_dop") is not None:
        metadata.gps_accuracy.value = obj.get("gps_dop")
    if obj.get("gps_position") is not None:
        metadata.gps_position.value = obj.get("gps_position")
    if obj.get("skey") is not None:
        metadata.sequence_key.value = obj.get("skey")
    if obj.get("accelerometer") is not None:
        metadata.accelerometer.value = obj.get("accelerometer")
    if obj.get("compass") is not None:
        compass = obj.get("compass")
        if "angle" in compass:
            metadata.compass_angle.value = compass["angle"]
        if "accuracy" in compass:
            metadata.compass_accuracy.value = compass["accuracy"]
    return metadata


def point_to_json(point: pymap.Landmark) -> Dict[str, Any]:
    """
    Write a point to a json object
    """
    return {
        "color": list(point.color.astype(float)),
        "coordinates": list(point.coordinates),
    }


def reconstruction_to_json(reconstruction: types.Reconstruction) -> Dict[str, Any]:
    """
    Write a reconstruction to a json object
    """
    obj = {"cameras": {}, "shots": {}, "points": {}, "biases": {}}

    # Extract cameras
    for camera in reconstruction.cameras.values():
        obj["cameras"][camera.id] = camera_to_json(camera)

    # Extract cameras biases
    for camera_id, bias in reconstruction.biases.items():
        obj["biases"][camera_id] = bias_to_json(bias)

    # Extract rig models
    if len(reconstruction.rig_cameras):
        obj["rig_cameras"] = {}
    for rig_camera in reconstruction.rig_cameras.values():
        obj["rig_cameras"][rig_camera.id] = rig_camera_to_json(rig_camera)
    if len(reconstruction.rig_instances):
        obj["rig_instances"] = {}
    for rig_instance in reconstruction.rig_instances.values():
        obj["rig_instances"][rig_instance.id] = rig_instance_to_json(rig_instance)

    # Extract shots
    for shot in reconstruction.shots.values():
        obj["shots"][shot.id] = shot_to_json(shot)

    # Extract points
    for point in reconstruction.points.values():
        obj["points"][point.id] = point_to_json(point)

    # Extract pano_shots
    if hasattr(reconstruction, "pano_shots"):
        if len(reconstruction.pano_shots) > 0:
            obj["pano_shots"] = {}
            for shot in reconstruction.pano_shots.values():
                obj["pano_shots"][shot.id] = shot_to_json(shot)

    # Extract reference topocentric frame
    if reconstruction.reference:
        ref = reconstruction.reference
        obj["reference_lla"] = {
            "latitude": ref.lat,
            "longitude": ref.lon,
            "altitude": ref.alt,
        }

    return obj


def reconstructions_to_json(
    reconstructions: Iterable[types.Reconstruction],
) -> List[Dict[str, Any]]:
    """
    Write all reconstructions to a json object
    """
    return [reconstruction_to_json(i) for i in reconstructions]


def cameras_to_json(cameras: Dict[str, pygeometry.Camera]) -> Dict[str, Dict[str, Any]]:
    """
    Write cameras to a json object
    """
    obj = {}
    for camera in cameras.values():
        obj[camera.id] = camera_to_json(camera)
    return obj


def bias_to_json(bias: pygeometry.Similarity) -> Dict[str, Any]:
    return {
        "rotation": list(bias.rotation),
        "translation": list(bias.translation),
        "scale": bias.scale,
    }


def rig_cameras_to_json(
    rig_cameras: Dict[str, pymap.RigCamera]
) -> Dict[str, Dict[str, Any]]:
    """
    Write rig cameras to a json object
    """
    obj = {}
    for rig_camera in rig_cameras.values():
        obj[rig_camera.id] = rig_camera_to_json(rig_camera)
    return obj


def camera_from_vector(
    camera_id: str,
    width: int,
    height: int,
    projection_type: str,
    parameters: List[float],
) -> pygeometry.Camera:
    """Build a camera from a serialized vector of parameters."""
    if projection_type == "perspective":
        focal, k1, k2 = parameters
        camera = pygeometry.Camera.create_perspective(focal, k1, k2)
    elif projection_type == "brown":
        fx, fy, cx, cy, k1, k2, p1, p2, k3 = parameters
        camera = pygeometry.Camera.create_brown(
            fx, fy / fx, [cx, cy], [k1, k2, k3, p1, p2]
        )
    elif projection_type == "fisheye":
        focal, k1, k2 = parameters
        camera = pygeometry.Camera.create_fisheye(focal, k1, k2)
    elif projection_type == "fisheye_opencv":
        fx, fy, cx, cy, k1, k2, k3, k4 = parameters
        camera = pygeometry.Camera.create_fisheye_opencv(
            fx, fy / fx, [cx, cy], [k1, k2, k3, k4]
        )
    elif projection_type == "fisheye62":
        fx, fy, cx, cy, k1, k2, k3, k4, k5, k6, p1, p2 = parameters
        camera = pygeometry.Camera.create_fisheye62(
            fx, fy / fx, [cx, cy], [k1, k2, k3, k4, k5, k6, p1, p2]
        )
    elif projection_type == "fisheye624":
        fx, fy, cx, cy, k1, k2, k3, k4, k5, k6, p1, p2, s0, s1, s2, s3 = parameters
        camera = pygeometry.Camera.create_fisheye624(
            fx, fy / fx, [cx, cy], [k1, k2, k3, k4, k5, k6, p1, p2, s0, s1, s2, s3]
        )
    elif projection_type == "radial":
        fx, fy, cx, cy, k1, k2 = parameters
        camera = pygeometry.Camera.create_radial(fx, fy / fx, [cx, cy], [k1, k2])
    elif projection_type == "simple_radial":
        fx, fy, cx, cy, k1 = parameters
        camera = pygeometry.Camera.create_simple_radial(fx, fy / fx, [cx, cy], k1)
    elif projection_type == "dual":
        focal, k1, k2, transition = parameters
        camera = pygeometry.Camera.create_dual(transition, focal, k1, k2)
    elif pygeometry.Camera.is_panorama(projection_type):
        camera = pygeometry.Camera.create_spherical()
    else:
        raise NotImplementedError
    camera.id = camera_id
    camera.width = width
    camera.height = height
    return camera


def camera_to_vector(camera: pygeometry.Camera) -> List[float]:
    """Serialize camera parameters to a vector of floats."""
    if camera.projection_type == "perspective":
        parameters = [camera.focal, camera.k1, camera.k2]
    elif camera.projection_type == "brown":
        parameters = [
            camera.focal,
            camera.focal * camera.aspect_ratio,
            camera.principal_point[0],
            camera.principal_point[1],
            camera.k1,
            camera.k2,
            camera.p1,
            camera.p2,
            camera.k3,
        ]
    elif camera.projection_type == "fisheye":
        parameters = [camera.focal, camera.k1, camera.k2]
    elif camera.projection_type == "fisheye_opencv":
        parameters = [
            camera.focal,
            camera.focal * camera.aspect_ratio,
            camera.principal_point[0],
            camera.principal_point[1],
            camera.k1,
            camera.k2,
            camera.k3,
            camera.k4,
        ]
    elif camera.projection_type == "fisheye62":
        parameters = [
            camera.focal,
            camera.focal * camera.aspect_ratio,
            camera.principal_point[0],
            camera.principal_point[1],
            camera.k1,
            camera.k2,
            camera.k3,
            camera.k4,
            camera.k5,
            camera.k6,
            camera.p1,
            camera.p2,
        ]
    elif camera.projection_type == "fisheye624":
        parameters = [
            camera.focal,
            camera.focal * camera.aspect_ratio,
            camera.principal_point[0],
            camera.principal_point[1],
            camera.k1,
            camera.k2,
            camera.k3,
            camera.k4,
            camera.k5,
            camera.k6,
            camera.p1,
            camera.p2,
            camera.s0,
            camera.s1,
            camera.s2,
            camera.s3,
        ]
    elif camera.projection_type == "radial":
        parameters = [
            camera.focal,
            camera.focal * camera.aspect_ratio,
            camera.principal_point[0],
            camera.principal_point[1],
            camera.k1,
            camera.k2,
        ]
    elif camera.projection_type == "simple_radial":
        parameters = [
            camera.focal,
            camera.focal * camera.aspect_ratio,
            camera.principal_point[0],
            camera.principal_point[1],
            camera.k1,
        ]
    elif camera.projection_type == "dual":
        parameters = [
            camera.focal,
            camera.k1,
            camera.k2,
            camera.transition,
        ]
    elif pygeometry.Camera.is_panorama(camera.projection_type):
        parameters = []
    else:
        raise NotImplementedError

    return parameters


def _read_gcp_list_lines(
    lines: Iterable[str],
    projection,
    exif: Dict[str, Dict[str, Any]],
) -> List[pymap.GroundControlPoint]:
    points = {}
    for line in lines:
        words = line.split(None, 5)
        easting, northing, alt, pixel_x, pixel_y = map(float, words[:5])
        shot_id = words[5].strip()
        key = (easting, northing, alt)

        if key in points:
            point = points[key]
        else:
            # Convert 3D coordinates
            if np.isnan(alt):
                alt = 0
                has_altitude = False
            else:
                has_altitude = True
            if projection is not None:
                lon, lat = projection(easting, northing, inverse=True)
            else:
                lon, lat = easting, northing

            point = pymap.GroundControlPoint()
            point.id = "GCP-%d" % len(points)
            point.lla = {"latitude": lat, "longitude": lon, "altitude": alt}
            point.has_altitude = has_altitude

            points[key] = point

        # Convert 2D coordinates
        d = exif[shot_id]
        coordinates = features.normalized_image_coordinates(
            np.array([[pixel_x, pixel_y]]), d["width"], d["height"]
        )[0]

        o = pymap.GroundControlPointObservation()
        o.shot_id = shot_id
        o.projection = coordinates
        point.add_observation(o)

    return list(points.values())


def _parse_utm_projection_string(line: str) -> str:
    """Convert strings like 'WGS84 UTM 32N' to a proj4 definition."""
    words = line.lower().split()
    assert len(words) == 3
    zone = line.split()[2].upper()
    if zone[-1] == "N":
        zone_number = int(zone[:-1])
        zone_hemisphere = "north"
    elif zone[-1] == "S":
        zone_number = int(zone[:-1])
        zone_hemisphere = "south"
    else:
        zone_number = int(zone)
        zone_hemisphere = "north"
    s = "+proj=utm +zone={} +{} +ellps=WGS84 +datum=WGS84 +units=m +no_defs"
    return s.format(zone_number, zone_hemisphere)


def _parse_projection(line: str):
    """Build a proj4 from the GCP format line."""
    if line.strip() == "WGS84":
        return None
    elif line.upper().startswith("WGS84 UTM"):
        return pyproj.Proj(_parse_utm_projection_string(line))
    elif "+proj" in line:
        return pyproj.Proj(line)
    else:
        raise ValueError("Un-supported geo system definition: {}".format(line))


def _valid_gcp_line(line: str) -> bool:
    stripped = line.strip()
    return stripped != "" and stripped[0] != "#"


def read_gcp_list(fileobj, exif: Dict[str, Any]) -> List[pymap.GroundControlPoint]:
    """Read a ground control points from a gcp_list.txt file.

    It requires the points to be in the WGS84 lat, lon, alt format.
    If reference is None, topocentric data won't be initialized.
    """
    all_lines = fileobj.readlines()
    lines = iter(filter(_valid_gcp_line, all_lines))
    projection = _parse_projection(next(lines))
    points = _read_gcp_list_lines(lines, projection, exif)
    return points


def read_ground_control_points(fileobj: IO) -> List[pymap.GroundControlPoint]:
    """Read ground control points from json file"""
    obj = json_load(fileobj)

    points = []
    for point_dict in obj["points"]:
        point = pymap.GroundControlPoint()
        point.id = point_dict["id"]
        lla = point_dict.get("position")
        if lla:
            point.lla = lla
            point.has_altitude = "altitude" in point.lla

        observations = []
        observing_images = set()
        for o_dict in point_dict["observations"]:
            o = pymap.GroundControlPointObservation()
            o.shot_id = o_dict["shot_id"]
            if o.shot_id in observing_images:
                logger.warning(
                    "GCP {} has multiple observations in image {}".format(
                        point.id, o.shot_id
                    )
                )
            observing_images.add(o.shot_id)
            if "projection" in o_dict:
                o.projection = np.array(o_dict["projection"])
            observations.append(o)
        point.observations = observations
        points.append(point)
    return points


def write_ground_control_points(
    gcp: List[pymap.GroundControlPoint],
    fileobj: IO,
) -> None:
    """Write ground control points to json file."""
    obj = {"points": []}

    for point in gcp:
        point_obj = {}
        point_obj["id"] = point.id
        if point.lla:
            point_obj["position"] = {
                "latitude": point.lla["latitude"],
                "longitude": point.lla["longitude"],
            }
            if point.has_altitude:
                point_obj["position"]["altitude"] = point.lla["altitude"]

        point_obj["observations"] = []
        for observation in point.observations:
            point_obj["observations"].append(
                {
                    "shot_id": observation.shot_id,
                    "projection": tuple(observation.projection),
                }
            )

        obj["points"].append(point_obj)

    json_dump(obj, fileobj)


def json_dump_kwargs(minify: bool = False) -> Dict[str, Any]:
    if minify:
        indent, separators = None, (",", ":")
    else:
        indent, separators = 4, None
    return {"indent": indent, "ensure_ascii": False, "separators": separators}


def json_dump(data, fout, minify=False):
    kwargs = json_dump_kwargs(minify)
    return json.dump(data, fout, **kwargs)


def json_dumps(data, minify=False):
    kwargs = json_dump_kwargs(minify)
    return json.dumps(data, **kwargs)


def json_load(fp):
    return json.load(fp)


def json_loads(text):
    return json.loads(text)


# PLY


def ply_header(
    count_vertices: int, with_normals: bool = False, point_num_views: bool = False
) -> List[str]:
    if with_normals:
        header = [
            "ply",
            "format ascii 1.0",
            "element vertex {}".format(count_vertices),
            "property float x",
            "property float y",
            "property float z",
            "property float nx",
            "property float ny",
            "property float nz",
            "property uchar diffuse_red",
            "property uchar diffuse_green",
            "property uchar diffuse_blue",
        ]
    else:
        header = [
            "ply",
            "format ascii 1.0",
            "element vertex {}".format(count_vertices),
            "property float x",
            "property float y",
            "property float z",
            "property uchar diffuse_red",
            "property uchar diffuse_green",
            "property uchar diffuse_blue",
        ]

    if point_num_views:
        header += ["property uchar views"]

    header += ["end_header"]

    return header


def points_to_ply_string(vertices: List[str], point_num_views: bool = False):
    header = ply_header(len(vertices), point_num_views=point_num_views)
    return "\n".join(header + vertices + [""])


def reconstruction_to_ply(
    reconstruction: types.Reconstruction,
    tracks_manager: Optional[pymap.TracksManager] = None,
    no_cameras: bool = False,
    no_points: bool = False,
    point_num_views: bool = False,
):
    """Export reconstruction points as a PLY string."""
    vertices = []

    if not no_points:
        for point in reconstruction.points.values():
            p, c = point.coordinates, point.color
            s = "{} {} {} {} {} {}".format(
                p[0], p[1], p[2], int(c[0]), int(c[1]), int(c[2])
            )

            if point_num_views and tracks_manager:
                obs_count = point.number_of_observations()
                if obs_count == 0:
                    obs_count = len(tracks_manager.get_track_observations(point.id))
                s += " {}".format(obs_count)

            vertices.append(s)

    if not no_cameras:
        for shot in reconstruction.shots.values():
            o = shot.pose.get_origin()
            R = shot.pose.get_rotation_matrix()
            for axis in range(3):
                c = 255 * np.eye(3)[axis]
                for depth in np.linspace(0, 2, 10):
                    p = o + depth * R[axis]
                    s = "{} {} {} {} {} {}".format(
                        p[0], p[1], p[2], int(c[0]), int(c[1]), int(c[2])
                    )
                    if point_num_views:
                        s += " 0"
                    vertices.append(s)
    return points_to_ply_string(vertices, point_num_views)


def point_cloud_from_ply(
    fp: TextIO,
) -> Tuple[np.ndarray, np.ndarray, np.ndarray, np.ndarray]:
    """Load point cloud from a PLY file."""
    all_lines = fp.read().splitlines()
    start = all_lines.index("end_header") + 1
    lines = all_lines[start:]
    n = len(lines)

    points = np.zeros((n, 3), dtype=np.float32)
    normals = np.zeros((n, 3), dtype=np.float32)
    colors = np.zeros((n, 3), dtype=np.uint8)
    labels = np.zeros((n,), dtype=np.uint8)

    for i, row in enumerate(lines):
        words = row.split()
        label = int(words[9])
        points[i] = list(map(float, words[0:3]))
        normals[i] = list(map(float, words[3:6]))
        colors[i] = list(map(int, words[6:9]))
        labels[i] = label

    return points, normals, colors, labels


def point_cloud_to_ply(
    points: np.ndarray,
    normals: np.ndarray,
    colors: np.ndarray,
    labels: np.ndarray,
    fp: TextIO,
) -> None:
    """Export depthmap points as a PLY string"""
    lines = _point_cloud_to_ply_lines(points, normals, colors, labels)
    fp.writelines(lines)


def _point_cloud_to_ply_lines(
    points: np.ndarray,
    normals: np.ndarray,
    colors: np.ndarray,
    labels: np.ndarray,
):
    yield "ply\n"
    yield "format ascii 1.0\n"
    yield "element vertex {}\n".format(len(points))
    yield "property float x\n"
    yield "property float y\n"
    yield "property float z\n"
    yield "property float nx\n"
    yield "property float ny\n"
    yield "property float nz\n"
    yield "property uchar diffuse_red\n"
    yield "property uchar diffuse_green\n"
    yield "property uchar diffuse_blue\n"
    yield "property uchar class\n"
    yield "end_header\n"

    template = "{:.4f} {:.4f} {:.4f} {:.3f} {:.3f} {:.3f} {} {} {} {}\n"
    for i in range(len(points)):
        p, n, c, l = points[i], normals[i], colors[i], labels[i]
        yield template.format(
            p[0],
            p[1],
            p[2],
            n[0],
            n[1],
            n[2],
            int(c[0]),
            int(c[1]),
            int(c[2]),
            int(l),
        )


# Filesystem interaction methods
def mkdir_p(path: str) -> None:
    """Make a directory including parent directories."""
    os.makedirs(path, exist_ok=True)


def open_wt(path: str) -> IO[Any]:
    """Open a file in text mode for writing utf-8."""
    return open(path, "w", encoding="utf-8")


def open_rt(path: str) -> IO[Any]:
    """Open a file in text mode for reading utf-8."""
    return open(path, "r", encoding="utf-8")


<<<<<<< HEAD
def imread(path, grayscale=False, unchanged=False, anydepth=False):
    _, ext = os.path.splitext(path)
    if ext.lower() == ".tiff" or ext.lower() == ".tif":
        return imread_rasterio(path, grayscale, unchanged, anydepth)
    else:
        with open(path, "rb") as fb:
            return imread_from_fileobject(fb, grayscale, unchanged, anydepth)
=======
def imread(
    path: str, grayscale: bool = False, unchanged: bool = False, anydepth: bool = False
):
    with open(path, "rb") as fb:
        return imread_from_fileobject(fb, grayscale, unchanged, anydepth)
>>>>>>> 2200cdb4


def imread_from_fileobject(
    fb, grayscale: bool = False, unchanged: bool = False, anydepth: bool = False
) -> np.ndarray:
    """Load image as an array ignoring EXIF orientation."""
    if context.OPENCV3:
        if grayscale:
            flags = cv2.IMREAD_GRAYSCALE
        elif unchanged:
            flags = cv2.IMREAD_UNCHANGED
        else:
            flags = cv2.IMREAD_COLOR

        try:
            flags |= cv2.IMREAD_IGNORE_ORIENTATION
        except AttributeError:
            logger.warning(
                "OpenCV version {} does not support loading images without "
                "rotating them according to EXIF. Please upgrade OpenCV to "
                "version 3.2 or newer.".format(cv2.__version__)
            )

        if anydepth:
            flags |= cv2.IMREAD_ANYDEPTH
    else:
        if grayscale:
            flags = cv2.CV_LOAD_IMAGE_GRAYSCALE
        elif unchanged:
            flags = cv2.CV_LOAD_IMAGE_UNCHANGED
        else:
            flags = cv2.CV_LOAD_IMAGE_COLOR

        if anydepth:
            flags |= cv2.CV_LOAD_IMAGE_ANYDEPTH

    im_buffer = np.asarray(bytearray(fb.read()), dtype=np.uint8)
    image = cv2.imdecode(im_buffer, flags)

    if image is None:
        raise IOError("Unable to load image")

    if len(image.shape) == 3:
        image[:, :, :3] = image[:, :, [2, 1, 0]]  # Turn BGR to RGB (or BGRA to RGBA)
    return image

<<<<<<< HEAD

def imread_rasterio(path, grayscale=False, unchanged=False, anydepth=False):
    """Load image as an array ignoring EXIF orientation."""
    if grayscale:
        raise IOError("Grayscale not implemented")

    with rasterio.open(path, "r") as f:
        image = reshape_as_image(f.read())

    if image is None: 
        raise IOError("Unable to load image {}".format(path))

    if not anydepth or not unchanged:
        # Normalize to 8bit
        min_value = float(image.min())
        value_range = float(image.max()) - min_value
        
        image = image.astype(np.float32)
        image -= min_value
        image *= 255.0 / value_range
        np.around(image, out=image)
        image[image > 255] = 255
        image[image < 0] = 0
        image = image.astype(np.uint8)

    if not unchanged:
        # Convert to RGB
        if image.shape[2] == 1:
            image = np.repeat(image[:, :, :], 3, axis=2)
        elif image.shape[2] > 3:
            image = image[:,:,:3]

    return image


def imwrite(path, image: np.ndarray):
    _, ext = os.path.splitext(path)
    if ext.lower() == ".tiff" or ext.lower() == ".tif":
        return imwrite_rasterio(path, image)
    else:
        with open(path, "wb") as fwb:
            return imwrite_from_fileobject(fwb, image, ext)
=======
    @classmethod
    def imwrite(cls, path: str, image: np.ndarray) -> None:
        with cls.open(path, "wb") as fwb:
            imwrite(fwb, image, path)


def imwrite(path: str, image: np.ndarray):
    with open(path, "wb") as fwb:
        return imwrite_from_fileobject(fwb, image, path)
>>>>>>> 2200cdb4


def imwrite_from_fileobject(fwb, image: np.ndarray, ext: str) -> None:
    """Write an image to a file object"""
    if len(image.shape) == 3:
        image[:, :, :3] = image[:, :, [2, 1, 0]]  # Turn RGB to BGR (or RGBA to BGRA)
    _, im_buffer = cv2.imencode(ext, image)
    fwb.write(im_buffer)


def imwrite_rasterio(path, image: np.ndarray):
    if len(image.shape) == 2:
        image = np.repeat(image[:, :, np.newaxis], 1, axis=2)

    profile =  {
        'width': image.shape[1], 
        'height': image.shape[0], 
        'count': image.shape[2],
        'blockxsize': 512,
        'blockysize': 512,
        'compress': 'lzw',
        'predictor': 3 if image.dtype == np.float32 else 2,
        'driver': 'GTiff',
        'dtype': image.dtype,
        'interleave': 'pixel',
        'tiled': False
    }

    with rasterio.open(path, "w", **profile) as f:
        for b in range(0, image.shape[2]):
            f.write(image[:,:,b], b + 1)


def image_size_from_fileobject(fb):
    """Height and width of an image."""
    try:
        with Image.open(fb) as img:
            width, height = img.size
            return height, width
    except Exception:
        # Slower fallback
        image = imread(fb)
        return image.shape[:2]


def image_size(path: str) -> Tuple[int, int]:
    """Height and width of an image."""
    with open(path, "rb") as fb:
        return image_size_from_fileobject(fb)


# IO Filesystem
class IoFilesystemBase(ABC):
    @classmethod
    @abstractmethod
    def exists(cls, path: str):
        pass

    @classmethod
    def ls(cls, path: str):
        pass

    @classmethod
    @abstractmethod
    def isfile(cls, path: str):
        pass

    @classmethod
    @abstractmethod
    def isdir(cls, path: str):
        pass

    @classmethod
    def rm_if_exist(cls, filename: str):
        pass

    @classmethod
    def symlink(cls, src_path: str, dst_path: str, **kwargs):
        pass

    @classmethod
    @abstractmethod
    def open(cls, *args, **kwargs):
        pass

    @classmethod
    @abstractmethod
    def open_wt(cls, path: str):
        pass

    @classmethod
    @abstractmethod
    def open_rt(cls, path: str):
        pass

    @classmethod
    @abstractmethod
    def mkdir_p(cls, path: str):
        pass

    @classmethod
    @abstractmethod
    def imwrite(cls, path: str, image):
        pass

    @classmethod
    @abstractmethod
    def imread(cls, path: str, grayscale=False, unchanged=False, anydepth=False):
        pass

    @classmethod
    @abstractmethod
    def image_size(cls, path: str):
        pass

    @classmethod
    @abstractmethod
    def timestamp(cls, path: str):
        pass


class IoFilesystemDefault(IoFilesystemBase):
    def __init__(self):
        self.type = "default"

    @classmethod
    def exists(cls, path: str) -> str:
        return os.path.exists(path)

    @classmethod
    def ls(cls, path: str) -> List[str]:
        return os.listdir(path)

    @classmethod
    def isfile(cls, path: str) -> str:
        return os.path.isfile(path)

    @classmethod
    def isdir(cls, path: str) -> str:
        return os.path.isdir(path)

    @classmethod
    def rm_if_exist(cls, filename: str) -> None:
        if os.path.islink(filename):
            os.unlink(filename)
        if os.path.exists(filename):
            if os.path.isdir(filename):
                shutil.rmtree(filename)
            else:
                os.remove(filename)

    @classmethod
<<<<<<< HEAD
    def symlink(cls, src_path, dst_path, **kwargs):
        if sys.platform == 'win32':
            raise Exception("symlinks are not supported on win32")
=======
    def symlink(cls, src_path: str, dst_path: str, **kwargs):
>>>>>>> 2200cdb4
        os.symlink(src_path, dst_path, **kwargs)

    @classmethod
    def open(cls, *args, **kwargs):
        return open(*args, **kwargs)

    @classmethod
    def open_wt(cls, path: str):
        return cls.open(path, "w", encoding="utf-8")

    @classmethod
    def open_rt(cls, path: str):
        return cls.open(path, "r", encoding="utf-8")

    @classmethod
    def mkdir_p(cls, path: str):
        return os.makedirs(path, exist_ok=True)

    @classmethod
<<<<<<< HEAD
    def imread(cls, path, grayscale=False, unchanged=False, anydepth=False):
        _, ext = os.path.splitext(path)
        if ext.lower() == ".tiff" or ext.lower() == ".tif":
            return imread_rasterio(path, grayscale, unchanged, anydepth)
        else:
            with cls.open(path, "rb") as fb:
                return imread_from_fileobject(fb, grayscale, unchanged, anydepth)

    @classmethod
    def imwrite(cls, path, image):
        _, ext = os.path.splitext(path)
        if ext.lower() == ".tiff" or ext.lower() == ".tif":
            imwrite_rasterio(path, image)
        else:
            with cls.open(path, "wb") as fwb:
                imwrite_from_fileobject(fwb, image, ext)
=======
    def imread(
        cls,
        path: str,
        grayscale: bool = False,
        unchanged: bool = False,
        anydepth: bool = False,
    ):
        with cls.open(path, "rb") as fb:
            return imread_from_fileobject(fb, grayscale, unchanged, anydepth)

    @classmethod
    def imwrite(cls, path: str, image) -> None:
        with cls.open(path, "wb") as fwb:
            imwrite_from_fileobject(fwb, image, path)
>>>>>>> 2200cdb4

    @classmethod
    def image_size(cls, path: str) -> Tuple[int, int]:
        with cls.open(path, "rb") as fb:
            return image_size_from_fileobject(fb)

    @classmethod
    def timestamp(cls, path: str) -> str:
        return os.path.getmtime(path)<|MERGE_RESOLUTION|>--- conflicted
+++ resolved
@@ -1176,21 +1176,15 @@
     return open(path, "r", encoding="utf-8")
 
 
-<<<<<<< HEAD
-def imread(path, grayscale=False, unchanged=False, anydepth=False):
+def imread(
+    path: str, grayscale: bool = False, unchanged: bool = False, anydepth: bool = False
+):
     _, ext = os.path.splitext(path)
     if ext.lower() == ".tiff" or ext.lower() == ".tif":
         return imread_rasterio(path, grayscale, unchanged, anydepth)
     else:
         with open(path, "rb") as fb:
             return imread_from_fileobject(fb, grayscale, unchanged, anydepth)
-=======
-def imread(
-    path: str, grayscale: bool = False, unchanged: bool = False, anydepth: bool = False
-):
-    with open(path, "rb") as fb:
-        return imread_from_fileobject(fb, grayscale, unchanged, anydepth)
->>>>>>> 2200cdb4
 
 
 def imread_from_fileobject(
@@ -1237,7 +1231,10 @@
         image[:, :, :3] = image[:, :, [2, 1, 0]]  # Turn BGR to RGB (or BGRA to RGBA)
     return image
 
-<<<<<<< HEAD
+    @classmethod
+    def imwrite(cls, path: str, image: np.ndarray) -> None:
+        with cls.open(path, "wb") as fwb:
+            imwrite(fwb, image, path)
 
 def imread_rasterio(path, grayscale=False, unchanged=False, anydepth=False):
     """Load image as an array ignoring EXIF orientation."""
@@ -1280,17 +1277,6 @@
     else:
         with open(path, "wb") as fwb:
             return imwrite_from_fileobject(fwb, image, ext)
-=======
-    @classmethod
-    def imwrite(cls, path: str, image: np.ndarray) -> None:
-        with cls.open(path, "wb") as fwb:
-            imwrite(fwb, image, path)
-
-
-def imwrite(path: str, image: np.ndarray):
-    with open(path, "wb") as fwb:
-        return imwrite_from_fileobject(fwb, image, path)
->>>>>>> 2200cdb4
 
 
 def imwrite_from_fileobject(fwb, image: np.ndarray, ext: str) -> None:
@@ -1443,13 +1429,9 @@
                 os.remove(filename)
 
     @classmethod
-<<<<<<< HEAD
-    def symlink(cls, src_path, dst_path, **kwargs):
+    def symlink(cls, src_path: str, dst_path: str, **kwargs):
         if sys.platform == 'win32':
             raise Exception("symlinks are not supported on win32")
-=======
-    def symlink(cls, src_path: str, dst_path: str, **kwargs):
->>>>>>> 2200cdb4
         os.symlink(src_path, dst_path, **kwargs)
 
     @classmethod
@@ -1469,8 +1451,11 @@
         return os.makedirs(path, exist_ok=True)
 
     @classmethod
-<<<<<<< HEAD
-    def imread(cls, path, grayscale=False, unchanged=False, anydepth=False):
+    def imread(cls,
+        path: str,
+        grayscale: bool = False,
+        unchanged: bool = False,
+        anydepth: bool = False):
         _, ext = os.path.splitext(path)
         if ext.lower() == ".tiff" or ext.lower() == ".tif":
             return imread_rasterio(path, grayscale, unchanged, anydepth)
@@ -1479,29 +1464,13 @@
                 return imread_from_fileobject(fb, grayscale, unchanged, anydepth)
 
     @classmethod
-    def imwrite(cls, path, image):
+    def imwrite(cls, path: str, image):
         _, ext = os.path.splitext(path)
         if ext.lower() == ".tiff" or ext.lower() == ".tif":
             imwrite_rasterio(path, image)
         else:
             with cls.open(path, "wb") as fwb:
                 imwrite_from_fileobject(fwb, image, ext)
-=======
-    def imread(
-        cls,
-        path: str,
-        grayscale: bool = False,
-        unchanged: bool = False,
-        anydepth: bool = False,
-    ):
-        with cls.open(path, "rb") as fb:
-            return imread_from_fileobject(fb, grayscale, unchanged, anydepth)
-
-    @classmethod
-    def imwrite(cls, path: str, image) -> None:
-        with cls.open(path, "wb") as fwb:
-            imwrite_from_fileobject(fwb, image, path)
->>>>>>> 2200cdb4
 
     @classmethod
     def image_size(cls, path: str) -> Tuple[int, int]:
